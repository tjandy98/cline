syntax = "proto3";

package cline;
option java_package = "bot.cline.proto";
option java_multiple_files = true;

import "common.proto";

service TaskService {
  // Cancels the currently running task
  rpc cancelTask(EmptyRequest) returns (Empty);
  // Clears the current task
  rpc clearTask(EmptyRequest) returns (Empty);
  // Deletes multiple tasks with the given IDs
  rpc deleteTasksWithIds(StringArrayRequest) returns (Empty);
  // Creates a new task with the given text and optional images
  rpc newTask(NewTaskRequest) returns (Empty);
  // Shows a task with the specified ID
  rpc showTaskWithId(StringRequest) returns (TaskResponse);
  // Exports a task with the given ID to markdown
  rpc exportTaskWithId(StringRequest) returns (Empty);
  // Toggles the favorite status of a task
  rpc toggleTaskFavorite(TaskFavoriteRequest) returns (Empty);
  // Deletes all non-favorited tasks
  rpc deleteNonFavoritedTasks(EmptyRequest) returns (DeleteNonFavoritedTasksResults);
  // Gets filtered task history
  rpc getTaskHistory(GetTaskHistoryRequest) returns (TaskHistoryArray);
}

// Request message for creating a new task
message NewTaskRequest {
  Metadata metadata = 1;
  string text = 2;
  repeated string images = 3;
<<<<<<< HEAD
}

// Request message for toggling task favorite status
message TaskFavoriteRequest {
  Metadata metadata = 1;
  string task_id = 2;
  bool is_favorited = 3;
}

// Response for task details
message TaskResponse {
  string id = 2;
  string task = 3;
  int64 ts = 4;
  bool is_favorited = 5;
  int64 size = 6;
  double total_cost = 7;
  int32 tokens_in = 8;
  int32 tokens_out = 9;
  int32 cache_writes = 10;
  int32 cache_reads = 11;
}

// Results returned when deleting non-favorited tasks
message DeleteNonFavoritedTasksResults {
  int32 tasks_preserved = 2;
  int32 tasks_deleted = 3;
}

// Request for getting task history with filtering
message GetTaskHistoryRequest {
  Metadata metadata = 1;
  bool favorites_only = 2;
  string search_query = 3;
  string sort_by = 4;
}

// Response for task history
message TaskHistoryArray {
  repeated TaskItem tasks = 2;
  int32 total_count = 3;
}

// Task item details for history list
message TaskItem {
  string id = 1;
  string task = 2;
  int64 ts = 3;
  bool is_favorited = 4;
  int64 size = 5;
  double total_cost = 6;
  int32 tokens_in = 7;
  int32 tokens_out = 8;
  int32 cache_writes = 9;
  int32 cache_reads = 10;
=======
>>>>>>> 29f3cfa8
}<|MERGE_RESOLUTION|>--- conflicted
+++ resolved
@@ -32,7 +32,6 @@
   Metadata metadata = 1;
   string text = 2;
   repeated string images = 3;
-<<<<<<< HEAD
 }
 
 // Request message for toggling task favorite status
@@ -44,22 +43,22 @@
 
 // Response for task details
 message TaskResponse {
-  string id = 2;
-  string task = 3;
-  int64 ts = 4;
-  bool is_favorited = 5;
-  int64 size = 6;
-  double total_cost = 7;
-  int32 tokens_in = 8;
-  int32 tokens_out = 9;
-  int32 cache_writes = 10;
-  int32 cache_reads = 11;
+  string id = 1;
+  string task = 2;
+  int64 ts = 3;
+  bool is_favorited = 4;
+  int64 size = 5;
+  double total_cost = 6;
+  int32 tokens_in = 7;
+  int32 tokens_out = 8;
+  int32 cache_writes = 9;
+  int32 cache_reads = 10;
 }
 
 // Results returned when deleting non-favorited tasks
 message DeleteNonFavoritedTasksResults {
-  int32 tasks_preserved = 2;
-  int32 tasks_deleted = 3;
+  int32 tasks_preserved = 1;
+  int32 tasks_deleted = 2;
 }
 
 // Request for getting task history with filtering
@@ -72,8 +71,8 @@
 
 // Response for task history
 message TaskHistoryArray {
-  repeated TaskItem tasks = 2;
-  int32 total_count = 3;
+  repeated TaskItem tasks = 1;
+  int32 total_count = 2;
 }
 
 // Task item details for history list
@@ -88,6 +87,4 @@
   int32 tokens_out = 8;
   int32 cache_writes = 9;
   int32 cache_reads = 10;
-=======
->>>>>>> 29f3cfa8
 }