--- conflicted
+++ resolved
@@ -32,11 +32,9 @@
   // Subscribe to MCP button clicked events
   rpc subscribeToMcpButtonClicked(WebviewProviderTypeRequest) returns (stream Empty);
   
-<<<<<<< HEAD
+  // Subscribe to history button click events
+  rpc subscribeToHistoryButtonClicked(WebviewProviderTypeRequest) returns (stream Empty);
+  
   // Subscribe to chat button clicked events (when the chat button is clicked in VSCode)
   rpc subscribeToChatButtonClicked(EmptyRequest) returns (stream Empty);
-=======
-  // Subscribe to history button click events
-  rpc subscribeToHistoryButtonClicked(WebviewProviderTypeRequest) returns (stream Empty);
->>>>>>> 8171b887
 }