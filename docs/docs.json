--- conflicted
+++ resolved
@@ -86,7 +86,15 @@
 				]
 			},
 			{
-<<<<<<< HEAD
+				"group": "Enterprise Solutions",
+				"pages": [
+					"enterprise-solutions/cloud-provider-integration",
+					"enterprise-solutions/custom-instructions",
+					"enterprise-solutions/mcp-servers",
+					"enterprise-solutions/security-concerns"
+				]
+			},
+			{
 				"group": "Improving Your Prompting Skills",
 				"pages": ["prompting/prompt-engineering-guide", "prompting/cline-memory-bank"]
 			},
@@ -113,14 +121,6 @@
 					"mcp/mcp-marketplace",
 					"mcp/mcp-server-development-protocol",
 					"mcp/mcp-transport-mechanisms"
-=======
-				"group": "Enterprise Solutions",
-				"pages": [
-					"enterprise-solutions/cloud-provider-integration",
-					"enterprise-solutions/custom-instructions",
-					"enterprise-solutions/mcp-servers",
-					"enterprise-solutions/security-concerns"
->>>>>>> 19db57bf
 				]
 			}
 		]
