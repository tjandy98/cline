import React, { createContext, useCallback, useContext, useEffect, useState } from "react"
import { useEvent } from "react-use"
import { DEFAULT_AUTO_APPROVAL_SETTINGS } from "../../../src/shared/AutoApprovalSettings"
import { ExtensionMessage, ExtensionState, DEFAULT_PLATFORM } from "../../../src/shared/ExtensionMessage"
import { ApiConfiguration, ModelInfo, openRouterDefaultModelId, openRouterDefaultModelInfo } from "../../../src/shared/api"
import { findLastIndex } from "../../../src/shared/array"
import { McpMarketplaceCatalog, McpServer } from "../../../src/shared/mcp"
import { convertTextMateToHljs } from "../utils/textMateToHljs"
import { vscode } from "../utils/vscode"
import { DEFAULT_BROWSER_SETTINGS } from "../../../src/shared/BrowserSettings"
import { DEFAULT_CHAT_SETTINGS } from "../../../src/shared/ChatSettings"
import { TelemetrySetting } from "../../../src/shared/TelemetrySetting"

interface ExtensionStateContextType extends ExtensionState {
	didHydrateState: boolean
	showWelcome: boolean
	theme: any
	openRouterModels: Record<string, ModelInfo>
	openAiModels: string[]
	mcpServers: McpServer[]
	mcpMarketplaceCatalog: McpMarketplaceCatalog
	filePaths: string[]
	setApiConfiguration: (config: ApiConfiguration) => void
	setCustomInstructions: (value?: string) => void
	setTelemetrySetting: (value: TelemetrySetting) => void
	setShowAnnouncement: (value: boolean) => void
}

const ExtensionStateContext = createContext<ExtensionStateContextType | undefined>(undefined)

export const ExtensionStateContextProvider: React.FC<{
	children: React.ReactNode
}> = ({ children }) => {
	const [state, setState] = useState<ExtensionState>({
		version: "",
		clineMessages: [],
		taskHistory: [],
		shouldShowAnnouncement: false,
		autoApprovalSettings: DEFAULT_AUTO_APPROVAL_SETTINGS,
		browserSettings: DEFAULT_BROWSER_SETTINGS,
		chatSettings: DEFAULT_CHAT_SETTINGS,
		platform: DEFAULT_PLATFORM,
		telemetrySetting: "unset",
		vscMachineId: "",
	})
	const [didHydrateState, setDidHydrateState] = useState(false)
	const [showWelcome, setShowWelcome] = useState(false)
	const [theme, setTheme] = useState<any>(undefined)
	const [filePaths, setFilePaths] = useState<string[]>([])
	const [openRouterModels, setOpenRouterModels] = useState<Record<string, ModelInfo>>({
		[openRouterDefaultModelId]: openRouterDefaultModelInfo,
	})

	const [openAiModels, setOpenAiModels] = useState<string[]>([])
	const [mcpServers, setMcpServers] = useState<McpServer[]>([])
	const [mcpMarketplaceCatalog, setMcpMarketplaceCatalog] = useState<McpMarketplaceCatalog>({ items: [] })
	const handleMessage = useCallback((event: MessageEvent) => {
		const message: ExtensionMessage = event.data
		switch (message.type) {
			case "state": {
				setState(message.state!)
				const config = message.state?.apiConfiguration
				const hasKey = config
					? [
							config.apiKey,
							config.openRouterApiKey,
							config.awsRegion,
							config.vertexProjectId,
							config.openAiApiKey,
							config.ollamaModelId,
							config.lmStudioModelId,
							config.liteLlmApiKey,
							config.geminiApiKey,
							config.openAiNativeApiKey,
							config.deepSeekApiKey,
							config.requestyApiKey,
							config.togetherApiKey,
							config.qwenApiKey,
							config.mistralApiKey,
							config.vsCodeLmModelSelector,
<<<<<<< HEAD
							config.clineApiKey,
=======
							config.asksageApiKey,
							config.xaiApiKey,
>>>>>>> fcf67349
						].some((key) => key !== undefined)
					: false
				setShowWelcome(!hasKey)
				setDidHydrateState(true)
				break
			}
			case "theme": {
				if (message.text) {
					setTheme(convertTextMateToHljs(JSON.parse(message.text)))
				}
				break
			}
			case "workspaceUpdated": {
				setFilePaths(message.filePaths ?? [])
				break
			}
			case "partialMessage": {
				const partialMessage = message.partialMessage!
				setState((prevState) => {
					// worth noting it will never be possible for a more up-to-date message to be sent here or in normal messages post since the presentAssistantContent function uses lock
					const lastIndex = findLastIndex(prevState.clineMessages, (msg) => msg.ts === partialMessage.ts)
					if (lastIndex !== -1) {
						const newClineMessages = [...prevState.clineMessages]
						newClineMessages[lastIndex] = partialMessage
						return { ...prevState, clineMessages: newClineMessages }
					}
					return prevState
				})
				break
			}
			case "openRouterModels": {
				const updatedModels = message.openRouterModels ?? {}
				setOpenRouterModels({
					[openRouterDefaultModelId]: openRouterDefaultModelInfo, // in case the extension sent a model list without the default model
					...updatedModels,
				})
				break
			}
			case "openAiModels": {
				const updatedModels = message.openAiModels ?? []
				setOpenAiModels(updatedModels)
				break
			}
			case "mcpServers": {
				setMcpServers(message.mcpServers ?? [])
				break
			}
			case "mcpMarketplaceCatalog": {
				if (message.mcpMarketplaceCatalog) {
					setMcpMarketplaceCatalog(message.mcpMarketplaceCatalog)
				}
				break
			}
		}
	}, [])

	useEvent("message", handleMessage)

	useEffect(() => {
		vscode.postMessage({ type: "webviewDidLaunch" })
	}, [])

	const contextValue: ExtensionStateContextType = {
		...state,
		didHydrateState,
		showWelcome,
		theme,
		openRouterModels,
		openAiModels,
		mcpServers,
		mcpMarketplaceCatalog,
		filePaths,
		setApiConfiguration: (value) =>
			setState((prevState) => ({
				...prevState,
				apiConfiguration: value,
			})),
		setCustomInstructions: (value) =>
			setState((prevState) => ({
				...prevState,
				customInstructions: value,
			})),
		setTelemetrySetting: (value) =>
			setState((prevState) => ({
				...prevState,
				telemetrySetting: value,
			})),
		setShowAnnouncement: (value) =>
			setState((prevState) => ({
				...prevState,
				shouldShowAnnouncement: value,
			})),
	}

	return <ExtensionStateContext.Provider value={contextValue}>{children}</ExtensionStateContext.Provider>
}

export const useExtensionState = () => {
	const context = useContext(ExtensionStateContext)
	if (context === undefined) {
		throw new Error("useExtensionState must be used within an ExtensionStateContextProvider")
	}
	return context
}<|MERGE_RESOLUTION|>--- conflicted
+++ resolved
@@ -78,12 +78,9 @@
 							config.qwenApiKey,
 							config.mistralApiKey,
 							config.vsCodeLmModelSelector,
-<<<<<<< HEAD
 							config.clineApiKey,
-=======
 							config.asksageApiKey,
 							config.xaiApiKey,
->>>>>>> fcf67349
 						].some((key) => key !== undefined)
 					: false
 				setShowWelcome(!hasKey)
