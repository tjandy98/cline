--- conflicted
+++ resolved
@@ -199,6 +199,9 @@
 					case "accountButtonClicked":
 						navigateToAccount()
 						break
+					case "chatButtonClicked":
+						navigateToChat()
+						break
 				}
 				break
 			}
@@ -261,11 +264,8 @@
 	const stateSubscriptionRef = useRef<(() => void) | null>(null)
 	const mcpButtonUnsubscribeRef = useRef<(() => void) | null>(null)
 	const historyButtonClickedSubscriptionRef = useRef<(() => void) | null>(null)
-<<<<<<< HEAD
+	const chatButtonUnsubscribeRef = useRef<(() => void) | null>(null)
 	const themeSubscriptionRef = useRef<(() => void) | null>(null)
-=======
-	const chatButtonUnsubscribeRef = useRef<(() => void) | null>(null)
->>>>>>> a6ce75d1
 
 	// Subscribe to state updates and UI events using the gRPC streaming API
 	useEffect(() => {
@@ -382,7 +382,19 @@
 			},
 		)
 
-<<<<<<< HEAD
+		// Subscribe to chat button clicked events with webview type
+		chatButtonUnsubscribeRef.current = UiServiceClient.subscribeToChatButtonClicked(EmptyRequest.create({}), {
+			onResponse: () => {
+				// When chat button is clicked, navigate to chat
+				console.log("[DEBUG] Received chat button clicked event from gRPC stream")
+				navigateToChat()
+			},
+			onError: (error) => {
+				console.error("Error in chat button subscription:", error)
+			},
+			onComplete: () => {},
+		})
+
 		// Subscribe to theme changes
 		themeSubscriptionRef.current = UiServiceClient.subscribeToTheme(EmptyRequest.create({}), {
 			onResponse: (response) => {
@@ -402,19 +414,6 @@
 			onComplete: () => {
 				console.log("Theme subscription completed")
 			},
-=======
-		// Subscribe to chat button clicked events with webview type
-		chatButtonUnsubscribeRef.current = UiServiceClient.subscribeToChatButtonClicked(EmptyRequest.create({}), {
-			onResponse: () => {
-				// When chat button is clicked, navigate to chat
-				console.log("[DEBUG] Received chat button clicked event from gRPC stream")
-				navigateToChat()
-			},
-			onError: (error) => {
-				console.error("Error in chat button subscription:", error)
-			},
-			onComplete: () => {},
->>>>>>> a6ce75d1
 		})
 
 		// Still send the webviewDidLaunch message for other initialization
@@ -434,15 +433,13 @@
 				historyButtonClickedSubscriptionRef.current()
 				historyButtonClickedSubscriptionRef.current = null
 			}
-<<<<<<< HEAD
+			if (chatButtonUnsubscribeRef.current) {
+				chatButtonUnsubscribeRef.current()
+				chatButtonUnsubscribeRef.current = null
+			}
 			if (themeSubscriptionRef.current) {
 				themeSubscriptionRef.current()
 				themeSubscriptionRef.current = null
-=======
-			if (chatButtonUnsubscribeRef.current) {
-				chatButtonUnsubscribeRef.current()
-				chatButtonUnsubscribeRef.current = null
->>>>>>> a6ce75d1
 			}
 		}
 	}, [])
