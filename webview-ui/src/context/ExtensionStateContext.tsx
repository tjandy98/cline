--- conflicted
+++ resolved
@@ -51,14 +51,11 @@
 	setShellIntegrationTimeout: (value: number) => void
 	setChatSettings: (value: ChatSettings) => void
 	setMcpServers: (value: McpServer[]) => void
-<<<<<<< HEAD
-	setMcpMarketplaceCatalog: (value: McpMarketplaceCatalog) => void
-=======
 	setGlobalClineRulesToggles: (toggles: Record<string, boolean>) => void
 	setLocalClineRulesToggles: (toggles: Record<string, boolean>) => void
 	setLocalCursorRulesToggles: (toggles: Record<string, boolean>) => void
 	setLocalWindsurfRulesToggles: (toggles: Record<string, boolean>) => void
->>>>>>> 7fe7605a
+	setMcpMarketplaceCatalog: (value: McpMarketplaceCatalog) => void
 
 	// Navigation state setters
 	setShowMcp: (value: boolean) => void
