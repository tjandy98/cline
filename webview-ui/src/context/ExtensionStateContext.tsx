import React, { createContext, useCallback, useContext, useEffect, useRef, useState } from "react"
import { useEvent } from "react-use"
import {
	StateServiceClient,
	ModelsServiceClient,
	UiServiceClient,
	FileServiceClient,
	McpServiceClient,
} from "../services/grpc-client"
import { EmptyRequest } from "@shared/proto/common"
import { UpdateSettingsRequest } from "@shared/proto/state"
import { WebviewProviderType as WebviewProviderTypeEnum, WebviewProviderTypeRequest } from "@shared/proto/ui"
import { convertProtoToClineMessage } from "@shared/proto-conversions/cline-message"
import { DEFAULT_AUTO_APPROVAL_SETTINGS } from "@shared/AutoApprovalSettings"
import { DEFAULT_BROWSER_SETTINGS } from "@shared/BrowserSettings"
import { ChatSettings, DEFAULT_CHAT_SETTINGS } from "@shared/ChatSettings"
import { DEFAULT_PLATFORM, ExtensionMessage, ExtensionState } from "@shared/ExtensionMessage"
import { TelemetrySetting } from "@shared/TelemetrySetting"
import { findLastIndex } from "@shared/array"
<<<<<<< HEAD
import { EmptyRequest, StringRequest } from "@shared/proto/common"
import React, { createContext, useCallback, useContext, useEffect, useRef, useState } from "react"
import { useEvent } from "react-use"
=======
>>>>>>> 336eb465
import {
	ApiConfiguration,
	ModelInfo,
	openRouterDefaultModelId,
	openRouterDefaultModelInfo,
	requestyDefaultModelId,
	requestyDefaultModelInfo,
} from "../../../src/shared/api"
import { McpMarketplaceCatalog, McpServer, McpViewTab } from "../../../src/shared/mcp"
<<<<<<< HEAD
import { ModelsServiceClient, StateServiceClient, UiServiceClient } from "../services/grpc-client"
=======
import { convertProtoMcpServersToMcpServers } from "@shared/proto-conversions/mcp/mcp-server-conversion"
>>>>>>> 336eb465
import { convertTextMateToHljs } from "../utils/textMateToHljs"
import { vscode } from "../utils/vscode"
import { OpenRouterCompatibleModelInfo } from "@shared/proto/models"

interface ExtensionStateContextType extends ExtensionState {
	didHydrateState: boolean
	showWelcome: boolean
	theme: Record<string, string> | undefined
	openRouterModels: Record<string, ModelInfo>
	openAiModels: string[]
	requestyModels: Record<string, ModelInfo>
	mcpServers: McpServer[]
	mcpMarketplaceCatalog: McpMarketplaceCatalog
	filePaths: string[]
	totalTasksSize: number | null

	// View state
	showMcp: boolean
	mcpTab?: McpViewTab
	showSettings: boolean
	showHistory: boolean
	showAccount: boolean
	showAnnouncement: boolean

	// Setters
	setApiConfiguration: (config: ApiConfiguration) => void
	setCustomInstructions: (value?: string) => void
	setTelemetrySetting: (value: TelemetrySetting) => void
	setShowAnnouncement: (value: boolean) => void
	setShouldShowAnnouncement: (value: boolean) => void
	setPlanActSeparateModelsSetting: (value: boolean) => void
	setEnableCheckpointsSetting: (value: boolean) => void
	setMcpMarketplaceEnabled: (value: boolean) => void
	setMcpResponsesCollapsed: (value: boolean) => void
	setShellIntegrationTimeout: (value: number) => void
	setTerminalReuseEnabled: (value: boolean) => void
	setChatSettings: (value: ChatSettings) => void
	setMcpServers: (value: McpServer[]) => void
	setGlobalClineRulesToggles: (toggles: Record<string, boolean>) => void
	setLocalClineRulesToggles: (toggles: Record<string, boolean>) => void
	setLocalCursorRulesToggles: (toggles: Record<string, boolean>) => void
	setLocalWindsurfRulesToggles: (toggles: Record<string, boolean>) => void
	setLocalWorkflowToggles: (toggles: Record<string, boolean>) => void
	setGlobalWorkflowToggles: (toggles: Record<string, boolean>) => void
	setMcpMarketplaceCatalog: (value: McpMarketplaceCatalog) => void
	setTotalTasksSize: (value: number | null) => void

	// Refresh functions
	refreshOpenRouterModels: () => void

	// Navigation state setters
	setShowMcp: (value: boolean) => void
	setMcpTab: (tab?: McpViewTab) => void

	// Navigation functions
	navigateToMcp: (tab?: McpViewTab) => void
	navigateToSettings: () => void
	navigateToHistory: () => void
	navigateToAccount: () => void
	navigateToChat: () => void

	// Hide functions
	hideSettings: () => void
	hideHistory: () => void
	hideAccount: () => void
	hideAnnouncement: () => void
	closeMcpView: () => void

	// Event callbacks
	onRelinquishControl: (callback: () => void) => () => void
}

const ExtensionStateContext = createContext<ExtensionStateContextType | undefined>(undefined)

export const ExtensionStateContextProvider: React.FC<{
	children: React.ReactNode
}> = ({ children }) => {
	// Get the current webview provider type
	const currentProviderType =
		window.WEBVIEW_PROVIDER_TYPE === "sidebar" ? WebviewProviderTypeEnum.SIDEBAR : WebviewProviderTypeEnum.TAB
	// UI view state
	const [showMcp, setShowMcp] = useState(false)
	const [mcpTab, setMcpTab] = useState<McpViewTab | undefined>(undefined)
	const [showSettings, setShowSettings] = useState(false)
	const [showHistory, setShowHistory] = useState(false)
	const [showAccount, setShowAccount] = useState(false)
	const [showAnnouncement, setShowAnnouncement] = useState(false)

	// Helper for MCP view
	const closeMcpView = useCallback(() => {
		setShowMcp(false)
		setMcpTab(undefined)
	}, [setShowMcp, setMcpTab])

	// Hide functions
	const hideSettings = useCallback(() => setShowSettings(false), [setShowSettings])
	const hideHistory = useCallback(() => setShowHistory(false), [setShowHistory])
	const hideAccount = useCallback(() => setShowAccount(false), [setShowAccount])
	const hideAnnouncement = useCallback(() => setShowAnnouncement(false), [setShowAnnouncement])

	// Navigation functions
	const navigateToMcp = useCallback(
		(tab?: McpViewTab) => {
			setShowSettings(false)
			setShowHistory(false)
			setShowAccount(false)
			if (tab) {
				setMcpTab(tab)
			}
			setShowMcp(true)
		},
		[setShowMcp, setMcpTab, setShowSettings, setShowHistory, setShowAccount],
	)

	const navigateToSettings = useCallback(() => {
		setShowHistory(false)
		closeMcpView()
		setShowAccount(false)
		setShowSettings(true)
	}, [setShowSettings, setShowHistory, closeMcpView, setShowAccount])

	const navigateToHistory = useCallback(() => {
		setShowSettings(false)
		closeMcpView()
		setShowAccount(false)
		setShowHistory(true)
	}, [setShowSettings, closeMcpView, setShowAccount, setShowHistory])

	const navigateToAccount = useCallback(() => {
		setShowSettings(false)
		closeMcpView()
		setShowHistory(false)
		setShowAccount(true)
	}, [setShowSettings, closeMcpView, setShowHistory, setShowAccount])

	const navigateToChat = useCallback(() => {
		setShowSettings(false)
		closeMcpView()
		setShowHistory(false)
		setShowAccount(false)
	}, [setShowSettings, closeMcpView, setShowHistory, setShowAccount])

	const [state, setState] = useState<ExtensionState>({
		version: "",
		clineMessages: [],
		taskHistory: [],
		shouldShowAnnouncement: false,
		autoApprovalSettings: DEFAULT_AUTO_APPROVAL_SETTINGS,
		browserSettings: DEFAULT_BROWSER_SETTINGS,
		chatSettings: DEFAULT_CHAT_SETTINGS,
		platform: DEFAULT_PLATFORM,
		telemetrySetting: "unset",
		distinctId: "",
		planActSeparateModelsSetting: true,
		enableCheckpointsSetting: true,
		globalClineRulesToggles: {},
		localClineRulesToggles: {},
		localCursorRulesToggles: {},
		localWindsurfRulesToggles: {},
		localWorkflowToggles: {},
		globalWorkflowToggles: {},
		shellIntegrationTimeout: 4000, // default timeout for shell integration
		terminalReuseEnabled: true, // default to enabled for backward compatibility
		isNewUser: false,
		mcpResponsesCollapsed: false, // Default value (expanded), will be overwritten by extension state
	})
	const [didHydrateState, setDidHydrateState] = useState(false)
	const [showWelcome, setShowWelcome] = useState(false)
	const [theme, setTheme] = useState<Record<string, string>>()
	const [filePaths, setFilePaths] = useState<string[]>([])
	const [openRouterModels, setOpenRouterModels] = useState<Record<string, ModelInfo>>({
		[openRouterDefaultModelId]: openRouterDefaultModelInfo,
	})
	const [totalTasksSize, setTotalTasksSize] = useState<number | null>(null)

	const [openAiModels, setOpenAiModels] = useState<string[]>([])
	const [requestyModels, setRequestyModels] = useState<Record<string, ModelInfo>>({
		[requestyDefaultModelId]: requestyDefaultModelInfo,
	})
	const [mcpServers, setMcpServers] = useState<McpServer[]>([])
	const [mcpMarketplaceCatalog, setMcpMarketplaceCatalog] = useState<McpMarketplaceCatalog>({ items: [] })
	const handleMessage = useCallback((event: MessageEvent) => {
		const message: ExtensionMessage = event.data
		switch (message.type) {
			case "openAiModels": {
				const updatedModels = message.openAiModels ?? []
				setOpenAiModels(updatedModels)
				break
			}
			case "requestyModels": {
				const updatedModels = message.requestyModels ?? {}
				setRequestyModels({
					[requestyDefaultModelId]: requestyDefaultModelInfo,
					...updatedModels,
				})
				break
			}
		}
	}, [])

	useEvent("message", handleMessage)

	// References to store subscription cancellation functions
	const stateSubscriptionRef = useRef<(() => void) | null>(null)
	const mcpButtonUnsubscribeRef = useRef<(() => void) | null>(null)
	const historyButtonClickedSubscriptionRef = useRef<(() => void) | null>(null)
	const chatButtonUnsubscribeRef = useRef<(() => void) | null>(null)
	const accountButtonClickedSubscriptionRef = useRef<(() => void) | null>(null)
	const settingsButtonClickedSubscriptionRef = useRef<(() => void) | null>(null)
	const partialMessageUnsubscribeRef = useRef<(() => void) | null>(null)
	const mcpMarketplaceUnsubscribeRef = useRef<(() => void) | null>(null)
	const themeSubscriptionRef = useRef<(() => void) | null>(null)
	const openRouterModelsUnsubscribeRef = useRef<(() => void) | null>(null)
	const workspaceUpdatesUnsubscribeRef = useRef<(() => void) | null>(null)
	const relinquishControlUnsubscribeRef = useRef<(() => void) | null>(null)

	// Add ref for callbacks
	const relinquishControlCallbacks = useRef<Set<() => void>>(new Set())

	// Create hook function
	const onRelinquishControl = useCallback((callback: () => void) => {
		relinquishControlCallbacks.current.add(callback)
		return () => {
			relinquishControlCallbacks.current.delete(callback)
		}
	}, [])
	const mcpServersSubscriptionRef = useRef<(() => void) | null>(null)

<<<<<<< HEAD
	// Reference for focusChatInput subscription
	const focusChatInputUnsubscribeRef = useRef<(() => void) | null>(null)

	// Subscribe to state updates using the new gRPC streaming API
=======
	// Subscribe to state updates and UI events using the gRPC streaming API
>>>>>>> 336eb465
	useEffect(() => {
		// Determine the webview provider type
		const webviewType =
			window.WEBVIEW_PROVIDER_TYPE === "sidebar" ? WebviewProviderTypeEnum.SIDEBAR : WebviewProviderTypeEnum.TAB

		// Set up state subscription
		stateSubscriptionRef.current = StateServiceClient.subscribeToState(EmptyRequest.create({}), {
			onResponse: (response) => {
				if (response.stateJson) {
					try {
						const stateData = JSON.parse(response.stateJson) as ExtensionState
						console.log("[DEBUG] parsed state JSON, updating state")
						setState((prevState) => {
							// Versioning logic for autoApprovalSettings
							const incomingVersion = stateData.autoApprovalSettings?.version ?? 1
							const currentVersion = prevState.autoApprovalSettings?.version ?? 1
							const shouldUpdateAutoApproval = incomingVersion > currentVersion

							const newState = {
								...stateData,
								autoApprovalSettings: shouldUpdateAutoApproval
									? stateData.autoApprovalSettings
									: prevState.autoApprovalSettings,
							}

							// Update welcome screen state based on API configuration
							const config = stateData.apiConfiguration
							const hasKey = config
								? [
										config.apiKey,
										config.openRouterApiKey,
										config.awsRegion,
										config.vertexProjectId,
										config.openAiApiKey,
										config.ollamaModelId,
										config.lmStudioModelId,
										config.liteLlmApiKey,
										config.geminiApiKey,
										config.openAiNativeApiKey,
										config.deepSeekApiKey,
										config.requestyApiKey,
										config.togetherApiKey,
										config.qwenApiKey,
										config.doubaoApiKey,
										config.mistralApiKey,
										config.vsCodeLmModelSelector,
										config.clineApiKey,
										config.asksageApiKey,
										config.xaiApiKey,
										config.sambanovaApiKey,
									].some((key) => key !== undefined)
								: false

							setShowWelcome(!hasKey)
							setDidHydrateState(true)

							console.log("[DEBUG] returning new state in ESC")

							return newState
						})
					} catch (error) {
						console.error("Error parsing state JSON:", error)
						console.log("[DEBUG] ERR getting state", error)
					}
				}
				console.log('[DEBUG] ended "got subscribed state"')
			},
			onError: (error) => {
				console.error("Error in state subscription:", error)
			},
			onComplete: () => {
				console.log("State subscription completed")
			},
		})

		// Subscribe to MCP button clicked events with webview type
		mcpButtonUnsubscribeRef.current = UiServiceClient.subscribeToMcpButtonClicked(
			WebviewProviderTypeRequest.create({
				providerType: webviewType,
			}),
			{
				onResponse: () => {
					console.log("[DEBUG] Received mcpButtonClicked event from gRPC stream")
					navigateToMcp()
				},
				onError: (error) => {
					console.error("Error in mcpButtonClicked subscription:", error)
				},
				onComplete: () => {
					console.log("mcpButtonClicked subscription completed")
				},
			},
		)

		// Set up history button clicked subscription with webview type
		historyButtonClickedSubscriptionRef.current = UiServiceClient.subscribeToHistoryButtonClicked(
			WebviewProviderTypeRequest.create({
				providerType: webviewType,
			}),
			{
				onResponse: () => {
					// When history button is clicked, navigate to history view
					console.log("[DEBUG] Received history button clicked event from gRPC stream")
					navigateToHistory()
				},
				onError: (error) => {
					console.error("Error in history button clicked subscription:", error)
				},
				onComplete: () => {
					console.log("History button clicked subscription completed")
				},
			},
		)

		// Subscribe to chat button clicked events with webview type
		chatButtonUnsubscribeRef.current = UiServiceClient.subscribeToChatButtonClicked(EmptyRequest.create({}), {
			onResponse: () => {
				// When chat button is clicked, navigate to chat
				console.log("[DEBUG] Received chat button clicked event from gRPC stream")
				navigateToChat()
			},
			onError: (error) => {
				console.error("Error in chat button subscription:", error)
			},
			onComplete: () => {},
		})

		// Subscribe to MCP servers updates
		mcpServersSubscriptionRef.current = McpServiceClient.subscribeToMcpServers(EmptyRequest.create(), {
			onResponse: (response) => {
				console.log("[DEBUG] Received MCP servers update from gRPC stream")
				if (response.mcpServers) {
					setMcpServers(convertProtoMcpServersToMcpServers(response.mcpServers))
				}
			},
			onError: (error) => {
				console.error("Error in MCP servers subscription:", error)
			},
			onComplete: () => {
				console.log("MCP servers subscription completed")
			},
		})

		// Subscribe to workspace file updates
		workspaceUpdatesUnsubscribeRef.current = FileServiceClient.subscribeToWorkspaceUpdates(EmptyRequest.create({}), {
			onResponse: (response) => {
				console.log("[DEBUG] Received workspace update event from gRPC stream")
				setFilePaths(response.values || [])
			},
			onError: (error) => {
				console.error("Error in workspace updates subscription:", error)
			},
			onComplete: () => {},
		})

		// Set up settings button clicked subscription
		settingsButtonClickedSubscriptionRef.current = UiServiceClient.subscribeToSettingsButtonClicked(
			WebviewProviderTypeRequest.create({
				providerType: currentProviderType,
			}),
			{
				onResponse: () => {
					// When settings button is clicked, navigate to settings
					navigateToSettings()
				},
				onError: (error) => {
					console.error("Error in settings button clicked subscription:", error)
				},
				onComplete: () => {
					console.log("Settings button clicked subscription completed")
				},
			},
		)

		// Subscribe to partial message events
		partialMessageUnsubscribeRef.current = UiServiceClient.subscribeToPartialMessage(EmptyRequest.create({}), {
			onResponse: (protoMessage) => {
				try {
					// Validate critical fields
					if (!protoMessage.ts || protoMessage.ts <= 0) {
						console.error("Invalid timestamp in partial message:", protoMessage)
						return
					}

					const partialMessage = convertProtoToClineMessage(protoMessage)
					setState((prevState) => {
						// worth noting it will never be possible for a more up-to-date message to be sent here or in normal messages post since the presentAssistantContent function uses lock
						const lastIndex = findLastIndex(prevState.clineMessages, (msg) => msg.ts === partialMessage.ts)
						if (lastIndex !== -1) {
							const newClineMessages = [...prevState.clineMessages]
							newClineMessages[lastIndex] = partialMessage
							return { ...prevState, clineMessages: newClineMessages }
						}
						return prevState
					})
				} catch (error) {
					console.error("Failed to process partial message:", error, protoMessage)
				}
			},
			onError: (error) => {
				console.error("Error in partialMessage subscription:", error)
			},
			onComplete: () => {
				console.log("[DEBUG] partialMessage subscription completed")
			},
		})

		// Subscribe to MCP marketplace catalog updates
		mcpMarketplaceUnsubscribeRef.current = McpServiceClient.subscribeToMcpMarketplaceCatalog(EmptyRequest.create({}), {
			onResponse: (catalog) => {
				console.log("[DEBUG] Received MCP marketplace catalog update from gRPC stream")
				setMcpMarketplaceCatalog(catalog)
			},
			onError: (error) => {
				console.error("Error in MCP marketplace catalog subscription:", error)
			},
			onComplete: () => {
				console.log("MCP marketplace catalog subscription completed")
			},
		})

		// Subscribe to theme changes
		themeSubscriptionRef.current = UiServiceClient.subscribeToTheme(EmptyRequest.create({}), {
			onResponse: (response) => {
				if (response.value) {
					try {
						const themeData = JSON.parse(response.value)
						setTheme(convertTextMateToHljs(themeData))
						console.log("[DEBUG] Received theme update from gRPC stream")
					} catch (error) {
						console.error("Error parsing theme data:", error)
					}
				}
			},
			onError: (error) => {
				console.error("Error in theme subscription:", error)
			},
			onComplete: () => {
				console.log("Theme subscription completed")
			},
		})

		// Subscribe to OpenRouter models updates
		openRouterModelsUnsubscribeRef.current = ModelsServiceClient.subscribeToOpenRouterModels(EmptyRequest.create({}), {
			onResponse: (response: OpenRouterCompatibleModelInfo) => {
				console.log("[DEBUG] Received OpenRouter models update from gRPC stream")
				const models = response.models
				setOpenRouterModels({
					[openRouterDefaultModelId]: openRouterDefaultModelInfo, // in case the extension sent a model list without the default model
					...models,
				})
			},
			onError: (error) => {
				console.error("Error in OpenRouter models subscription:", error)
			},
			onComplete: () => {
				console.log("OpenRouter models subscription completed")
			},
		})

		// Initialize webview using gRPC
		UiServiceClient.initializeWebview(EmptyRequest.create({}))
			.then(() => {
				console.log("[DEBUG] Webview initialization completed via gRPC")
			})
			.catch((error) => {
				console.error("Failed to initialize webview via gRPC:", error)
			})

		// Set up account button clicked subscription
		accountButtonClickedSubscriptionRef.current = UiServiceClient.subscribeToAccountButtonClicked(EmptyRequest.create(), {
			onResponse: () => {
				// When account button is clicked, navigate to account view
				console.log("[DEBUG] Received account button clicked event from gRPC stream")
				navigateToAccount()
			},
			onError: (error) => {
				console.error("Error in account button clicked subscription:", error)
			},
			onComplete: () => {
				console.log("Account button clicked subscription completed")
			},
		})

		// Subscribe to relinquish control events
		relinquishControlUnsubscribeRef.current = UiServiceClient.subscribeToRelinquishControl(EmptyRequest.create({}), {
			onResponse: () => {
				// Call all registered callbacks
				relinquishControlCallbacks.current.forEach((callback) => callback())
			},
			onError: (error) => {
				console.error("Error in relinquishControl subscription:", error)
			},
			onComplete: () => {},
		})

		// Clean up subscriptions when component unmounts
		return () => {
			if (stateSubscriptionRef.current) {
				stateSubscriptionRef.current()
				stateSubscriptionRef.current = null
			}
			if (mcpButtonUnsubscribeRef.current) {
				mcpButtonUnsubscribeRef.current()
				mcpButtonUnsubscribeRef.current = null
			}
			if (historyButtonClickedSubscriptionRef.current) {
				historyButtonClickedSubscriptionRef.current()
				historyButtonClickedSubscriptionRef.current = null
			}
			if (chatButtonUnsubscribeRef.current) {
				chatButtonUnsubscribeRef.current()
				chatButtonUnsubscribeRef.current = null
			}
			if (accountButtonClickedSubscriptionRef.current) {
				accountButtonClickedSubscriptionRef.current()
				accountButtonClickedSubscriptionRef.current = null
			}
			if (settingsButtonClickedSubscriptionRef.current) {
				settingsButtonClickedSubscriptionRef.current()
				settingsButtonClickedSubscriptionRef.current = null
			}
			if (partialMessageUnsubscribeRef.current) {
				partialMessageUnsubscribeRef.current()
				partialMessageUnsubscribeRef.current = null
			}
			if (mcpMarketplaceUnsubscribeRef.current) {
				mcpMarketplaceUnsubscribeRef.current()
				mcpMarketplaceUnsubscribeRef.current = null
			}
			if (themeSubscriptionRef.current) {
				themeSubscriptionRef.current()
				themeSubscriptionRef.current = null
			}
			if (openRouterModelsUnsubscribeRef.current) {
				openRouterModelsUnsubscribeRef.current()
				openRouterModelsUnsubscribeRef.current = null
			}
			if (workspaceUpdatesUnsubscribeRef.current) {
				workspaceUpdatesUnsubscribeRef.current()
				workspaceUpdatesUnsubscribeRef.current = null
			}
			if (relinquishControlUnsubscribeRef.current) {
				relinquishControlUnsubscribeRef.current()
				relinquishControlUnsubscribeRef.current = null
			}

			if (mcpServersSubscriptionRef.current) {
				mcpServersSubscriptionRef.current()
				mcpServersSubscriptionRef.current = null
			}
		}
	}, [])

	// Subscribe to focus chat input events
	useEffect(() => {
		// Get the client ID from the window object
		const clientId = (window as any).clineClientId

		if (!clientId) {
			console.error("Client ID not found in window object")
			return
		}

		// Subscribe to focus chat input events with our client ID
		// Use the proper method to create the StringRequest object
		const request = StringRequest.create({ value: clientId })

		focusChatInputUnsubscribeRef.current = UiServiceClient.subscribeToFocusChatInput(request, {
			onResponse: () => {
				// Dispatch a local DOM event within this webview only
				window.dispatchEvent(new CustomEvent("focusChatInput"))
			},
			onError: (error: Error) => {
				console.error("Error in focusChatInput subscription:", error)
			},
			onComplete: () => {},
		})

		return () => {
			if (focusChatInputUnsubscribeRef.current) {
				focusChatInputUnsubscribeRef.current()
				focusChatInputUnsubscribeRef.current = null
			}
		}
	}, [])

	const refreshOpenRouterModels = useCallback(() => {
		ModelsServiceClient.refreshOpenRouterModels(EmptyRequest.create({}))
			.then((response: OpenRouterCompatibleModelInfo) => {
				const models = response.models
				setOpenRouterModels({
					[openRouterDefaultModelId]: openRouterDefaultModelInfo, // in case the extension sent a model list without the default model
					...models,
				})
			})
			.catch((error: Error) => console.error("Failed to refresh OpenRouter models:", error))
	}, [])

	const contextValue: ExtensionStateContextType = {
		...state,
		didHydrateState,
		showWelcome,
		theme,
		openRouterModels,
		openAiModels,
		requestyModels,
		mcpServers,
		mcpMarketplaceCatalog,
		filePaths,
		totalTasksSize,
		showMcp,
		mcpTab,
		showSettings,
		showHistory,
		showAccount,
		showAnnouncement,
		globalClineRulesToggles: state.globalClineRulesToggles || {},
		localClineRulesToggles: state.localClineRulesToggles || {},
		localCursorRulesToggles: state.localCursorRulesToggles || {},
		localWindsurfRulesToggles: state.localWindsurfRulesToggles || {},
		localWorkflowToggles: state.localWorkflowToggles || {},
		globalWorkflowToggles: state.globalWorkflowToggles || {},
		enableCheckpointsSetting: state.enableCheckpointsSetting,

		// Navigation functions
		navigateToMcp,
		navigateToSettings,
		navigateToHistory,
		navigateToAccount,
		navigateToChat,

		// Hide functions
		hideSettings,
		hideHistory,
		hideAccount,
		hideAnnouncement,
		setApiConfiguration: (value) =>
			setState((prevState) => ({
				...prevState,
				apiConfiguration: value,
			})),
		setCustomInstructions: (value) =>
			setState((prevState) => ({
				...prevState,
				customInstructions: value,
			})),
		setTelemetrySetting: (value) =>
			setState((prevState) => ({
				...prevState,
				telemetrySetting: value,
			})),
		setPlanActSeparateModelsSetting: (value) =>
			setState((prevState) => ({
				...prevState,
				planActSeparateModelsSetting: value,
			})),
		setEnableCheckpointsSetting: (value) =>
			setState((prevState) => ({
				...prevState,
				enableCheckpointsSetting: value,
			})),
		setMcpMarketplaceEnabled: (value) =>
			setState((prevState) => ({
				...prevState,
				mcpMarketplaceEnabled: value,
			})),
		setMcpResponsesCollapsed: (value) => {
			setState((prevState) => ({
				...prevState,
				mcpResponsesCollapsed: value,
			}))
		},
		setShowAnnouncement,
		setShouldShowAnnouncement: (value) =>
			setState((prevState) => ({
				...prevState,
				shouldShowAnnouncement: value,
			})),
		setShellIntegrationTimeout: (value) =>
			setState((prevState) => ({
				...prevState,
				shellIntegrationTimeout: value,
			})),
		setTerminalReuseEnabled: (value) =>
			setState((prevState) => ({
				...prevState,
				terminalReuseEnabled: value,
			})),
		setMcpServers: (mcpServers: McpServer[]) => setMcpServers(mcpServers),
		setMcpMarketplaceCatalog: (catalog: McpMarketplaceCatalog) => setMcpMarketplaceCatalog(catalog),
		setShowMcp,
		closeMcpView,
		setChatSettings: async (value) => {
			setState((prevState) => ({
				...prevState,
				chatSettings: value,
			}))

			try {
				// Import the conversion functions
				const { convertApiConfigurationToProtoApiConfiguration } = await import(
					"@shared/proto-conversions/state/settings-conversion"
				)
				const { convertChatSettingsToProtoChatSettings } = await import(
					"@shared/proto-conversions/state/chat-settings-conversion"
				)

				await StateServiceClient.updateSettings(
					UpdateSettingsRequest.create({
						chatSettings: convertChatSettingsToProtoChatSettings(value),
						apiConfiguration: state.apiConfiguration
							? convertApiConfigurationToProtoApiConfiguration(state.apiConfiguration)
							: undefined,
						customInstructionsSetting: state.customInstructions,
						telemetrySetting: state.telemetrySetting,
						planActSeparateModelsSetting: state.planActSeparateModelsSetting,
						enableCheckpointsSetting: state.enableCheckpointsSetting,
						mcpMarketplaceEnabled: state.mcpMarketplaceEnabled,
						mcpResponsesCollapsed: state.mcpResponsesCollapsed,
					}),
				)
			} catch (error) {
				console.error("Failed to update chat settings:", error)
			}
		},
		setGlobalClineRulesToggles: (toggles) =>
			setState((prevState) => ({
				...prevState,
				globalClineRulesToggles: toggles,
			})),
		setLocalClineRulesToggles: (toggles) =>
			setState((prevState) => ({
				...prevState,
				localClineRulesToggles: toggles,
			})),
		setLocalCursorRulesToggles: (toggles) =>
			setState((prevState) => ({
				...prevState,
				localCursorRulesToggles: toggles,
			})),
		setLocalWindsurfRulesToggles: (toggles) =>
			setState((prevState) => ({
				...prevState,
				localWindsurfRulesToggles: toggles,
			})),
		setLocalWorkflowToggles: (toggles) =>
			setState((prevState) => ({
				...prevState,
				localWorkflowToggles: toggles,
			})),
		setGlobalWorkflowToggles: (toggles) =>
			setState((prevState) => ({
				...prevState,
				globalWorkflowToggles: toggles,
			})),
		setMcpTab,
		setTotalTasksSize,
		refreshOpenRouterModels,
		onRelinquishControl,
	}

	return <ExtensionStateContext.Provider value={contextValue}>{children}</ExtensionStateContext.Provider>
}

export const useExtensionState = () => {
	const context = useContext(ExtensionStateContext)
	if (context === undefined) {
		throw new Error("useExtensionState must be used within an ExtensionStateContextProvider")
	}
	return context
}<|MERGE_RESOLUTION|>--- conflicted
+++ resolved
@@ -17,12 +17,6 @@
 import { DEFAULT_PLATFORM, ExtensionMessage, ExtensionState } from "@shared/ExtensionMessage"
 import { TelemetrySetting } from "@shared/TelemetrySetting"
 import { findLastIndex } from "@shared/array"
-<<<<<<< HEAD
-import { EmptyRequest, StringRequest } from "@shared/proto/common"
-import React, { createContext, useCallback, useContext, useEffect, useRef, useState } from "react"
-import { useEvent } from "react-use"
-=======
->>>>>>> 336eb465
 import {
 	ApiConfiguration,
 	ModelInfo,
@@ -32,11 +26,6 @@
 	requestyDefaultModelInfo,
 } from "../../../src/shared/api"
 import { McpMarketplaceCatalog, McpServer, McpViewTab } from "../../../src/shared/mcp"
-<<<<<<< HEAD
-import { ModelsServiceClient, StateServiceClient, UiServiceClient } from "../services/grpc-client"
-=======
-import { convertProtoMcpServersToMcpServers } from "@shared/proto-conversions/mcp/mcp-server-conversion"
->>>>>>> 336eb465
 import { convertTextMateToHljs } from "../utils/textMateToHljs"
 import { vscode } from "../utils/vscode"
 import { OpenRouterCompatibleModelInfo } from "@shared/proto/models"
@@ -241,6 +230,9 @@
 
 	// References to store subscription cancellation functions
 	const stateSubscriptionRef = useRef<(() => void) | null>(null)
+
+	// Reference for focusChatInput subscription
+	const focusChatInputUnsubscribeRef = useRef<(() => void) | null>(null)
 	const mcpButtonUnsubscribeRef = useRef<(() => void) | null>(null)
 	const historyButtonClickedSubscriptionRef = useRef<(() => void) | null>(null)
 	const chatButtonUnsubscribeRef = useRef<(() => void) | null>(null)
@@ -265,14 +257,7 @@
 	}, [])
 	const mcpServersSubscriptionRef = useRef<(() => void) | null>(null)
 
-<<<<<<< HEAD
-	// Reference for focusChatInput subscription
-	const focusChatInputUnsubscribeRef = useRef<(() => void) | null>(null)
-
-	// Subscribe to state updates using the new gRPC streaming API
-=======
 	// Subscribe to state updates and UI events using the gRPC streaming API
->>>>>>> 336eb465
 	useEffect(() => {
 		// Determine the webview provider type
 		const webviewType =
@@ -660,6 +645,39 @@
 		}
 	}, [])
 
+	// Subscribe to focus chat input events
+	useEffect(() => {
+		// Get the client ID from the window object
+		const clientId = (window as any).clineClientId
+
+		if (!clientId) {
+			console.error("Client ID not found in window object")
+			return
+		}
+
+		// Subscribe to focus chat input events with our client ID
+		// Use the proper method to create the StringRequest object
+		const request = StringRequest.create({ value: clientId })
+
+		focusChatInputUnsubscribeRef.current = UiServiceClient.subscribeToFocusChatInput(request, {
+			onResponse: () => {
+				// Dispatch a local DOM event within this webview only
+				window.dispatchEvent(new CustomEvent("focusChatInput"))
+			},
+			onError: (error: Error) => {
+				console.error("Error in focusChatInput subscription:", error)
+			},
+			onComplete: () => {},
+		})
+
+		return () => {
+			if (focusChatInputUnsubscribeRef.current) {
+				focusChatInputUnsubscribeRef.current()
+				focusChatInputUnsubscribeRef.current = null
+			}
+		}
+	}, [])
+
 	const refreshOpenRouterModels = useCallback(() => {
 		ModelsServiceClient.refreshOpenRouterModels(EmptyRequest.create({}))
 			.then((response: OpenRouterCompatibleModelInfo) => {
