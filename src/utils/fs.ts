--- conflicted
+++ resolved
@@ -93,11 +93,7 @@
 	try {
 		const filePaths = await fs
 			.readdir(directoryPath, { withFileTypes: true, recursive: true })
-<<<<<<< HEAD
-			.then((entries) => entries.filter((entry) => !entry.name.startsWith(".")))
-=======
 			.then((entries) => entries.filter((entry) => !OS_GENERATED_FILES.includes(entry.name)))
->>>>>>> 73078d63
 			.then((entries) => entries.filter((entry) => entry.isFile()))
 			.then((files) => files.map((file) => path.resolve(file.parentPath, file.name)))
 		return filePaths
