import pWaitFor from "p-wait-for"
import * as vscode from "vscode"
import { arePathsEqual } from "@utils/path"
import { getShellForProfile } from "@utils/shell"
import { mergePromise, TerminalProcess, TerminalProcessResultPromise } from "./TerminalProcess"
import { TerminalInfo, TerminalRegistry } from "./TerminalRegistry"

/*
TerminalManager:
- Creates/reuses terminals
- Runs commands via runCommand(), returning a TerminalProcess
- Handles shell integration events

TerminalProcess extends EventEmitter and implements Promise:
- Emits 'line' events with output while promise is pending
- process.continue() resolves promise and stops event emission
- Allows real-time output handling or background execution

getUnretrievedOutput() fetches latest output for ongoing commands

Enables flexible command execution:
- Await for completion
- Listen to real-time events
- Continue execution in background
- Retrieve missed output later

Notes:
- it turns out some shellIntegration APIs are available on cursor, although not on older versions of vscode
- "By default, the shell integration script should automatically activate on supported shells launched from VS Code."
Supported shells:
Linux/macOS: bash, fish, pwsh, zsh
Windows: pwsh


Example:

const terminalManager = new TerminalManager(context);

// Run a command
const process = terminalManager.runCommand('npm install', '/path/to/project');

process.on('line', (line) => {
	console.log(line);
});

// To wait for the process to complete naturally:
await process;

// Or to continue execution even if the command is still running:
process.continue();

// Later, if you need to get the unretrieved output:
const unretrievedOutput = terminalManager.getUnretrievedOutput(terminalId);
console.log('Unretrieved output:', unretrievedOutput);

Resources:
- https://github.com/microsoft/vscode/issues/226655
- https://code.visualstudio.com/updates/v1_93#_terminal-shell-integration-api
- https://code.visualstudio.com/docs/terminal/shell-integration
- https://code.visualstudio.com/api/references/vscode-api#Terminal
- https://github.com/microsoft/vscode-extension-samples/blob/main/terminal-sample/src/extension.ts
- https://github.com/microsoft/vscode-extension-samples/blob/main/shell-integration-sample/src/extension.ts
*/

/*
The new shellIntegration API gives us access to terminal command execution output handling.
However, we don't update our VSCode type definitions or engine requirements to maintain compatibility
with older VSCode versions. Users on older versions will automatically fall back to using sendText
for terminal command execution.
Interestingly, some environments like Cursor enable these APIs even without the latest VSCode engine.
This approach allows us to leverage advanced features when available while ensuring broad compatibility.
*/
declare module "vscode" {
	// https://github.com/microsoft/vscode/blob/f0417069c62e20f3667506f4b7e53ca0004b4e3e/src/vscode-dts/vscode.d.ts#L7442
	interface Terminal {
		shellIntegration?: {
			cwd?: vscode.Uri
			executeCommand?: (command: string) => {
				read: () => AsyncIterable<string>
			}
		}
	}
	// https://github.com/microsoft/vscode/blob/f0417069c62e20f3667506f4b7e53ca0004b4e3e/src/vscode-dts/vscode.d.ts#L10794
	interface Window {
		onDidStartTerminalShellExecution?: (
			listener: (e: any) => any,
			thisArgs?: any,
			disposables?: vscode.Disposable[],
		) => vscode.Disposable
	}
}

export class TerminalManager {
	private terminalIds: Set<number> = new Set()
	private processes: Map<number, TerminalProcess> = new Map()
	private disposables: vscode.Disposable[] = []
	private shellIntegrationTimeout: number = 4000
	private terminalReuseEnabled: boolean = true
<<<<<<< HEAD
	private terminalOutputLineLimit: number = 500
=======
	private defaultTerminalProfile: string = "default"
>>>>>>> ec26a912

	constructor() {
		let disposable: vscode.Disposable | undefined
		try {
			disposable = (vscode.window as vscode.Window).onDidStartTerminalShellExecution?.(async (e) => {
				// Creating a read stream here results in a more consistent output. This is most obvious when running the `date` command.
				e?.execution?.read()
			})
		} catch (error) {
			// console.error("Error setting up onDidEndTerminalShellExecution", error)
		}
		if (disposable) {
			this.disposables.push(disposable)
		}

		// Add a listener for terminal state changes to detect CWD updates
		try {
			const stateChangeDisposable = vscode.window.onDidChangeTerminalState((terminal) => {
				const terminalInfo = this.findTerminalInfoByTerminal(terminal)
				if (terminalInfo && terminalInfo.pendingCwdChange && terminalInfo.cwdResolved) {
					// Check if CWD has been updated to match the expected path
					if (this.isCwdMatchingExpected(terminalInfo)) {
						const resolver = terminalInfo.cwdResolved.resolve
						terminalInfo.pendingCwdChange = undefined
						terminalInfo.cwdResolved = undefined
						resolver()
					}
				}
			})
			this.disposables.push(stateChangeDisposable)
		} catch (error) {
			console.error("Error setting up onDidChangeTerminalState", error)
		}
	}

	//Find a TerminalInfo by its VSCode Terminal instance
	private findTerminalInfoByTerminal(terminal: vscode.Terminal): TerminalInfo | undefined {
		const terminals = TerminalRegistry.getAllTerminals()
		return terminals.find((t) => t.terminal === terminal)
	}

	//Check if a terminal's CWD matches its expected pending change
	private isCwdMatchingExpected(terminalInfo: TerminalInfo): boolean {
		if (!terminalInfo.pendingCwdChange) {
			return false
		}

		const currentCwd = terminalInfo.terminal.shellIntegration?.cwd?.fsPath
		const targetCwd = vscode.Uri.file(terminalInfo.pendingCwdChange).fsPath

		if (!currentCwd) {
			return false
		}

		return arePathsEqual(currentCwd, targetCwd)
	}

	runCommand(terminalInfo: TerminalInfo, command: string): TerminalProcessResultPromise {
		terminalInfo.busy = true
		terminalInfo.lastCommand = command
		const process = new TerminalProcess()
		this.processes.set(terminalInfo.id, process)

		process.once("completed", () => {
			terminalInfo.busy = false
		})

		// if shell integration is not available, remove terminal so it does not get reused as it may be running a long-running process
		process.once("no_shell_integration", () => {
			console.log(`no_shell_integration received for terminal ${terminalInfo.id}`)
			// Remove the terminal so we can't reuse it (in case it's running a long-running process)
			TerminalRegistry.removeTerminal(terminalInfo.id)
			this.terminalIds.delete(terminalInfo.id)
			this.processes.delete(terminalInfo.id)
		})

		const promise = new Promise<void>((resolve, reject) => {
			process.once("continue", () => {
				resolve()
			})
			process.once("error", (error) => {
				console.error(`Error in terminal ${terminalInfo.id}:`, error)
				reject(error)
			})
		})

		// if shell integration is already active, run the command immediately
		if (terminalInfo.terminal.shellIntegration) {
			process.waitForShellIntegration = false
			process.run(terminalInfo.terminal, command)
		} else {
			// docs recommend waiting 3s for shell integration to activate
			console.log(
				`[TerminalManager Test] Waiting for shell integration for terminal ${terminalInfo.id} with timeout ${this.shellIntegrationTimeout}ms`,
			)
			pWaitFor(() => terminalInfo.terminal.shellIntegration !== undefined, {
				timeout: this.shellIntegrationTimeout,
			})
				.then(() => {
					console.log(
						`[TerminalManager Test] Shell integration activated for terminal ${terminalInfo.id} within timeout.`,
					)
				})
				.catch((err) => {
					console.warn(
						`[TerminalManager Test] Shell integration timed out or failed for terminal ${terminalInfo.id}: ${err.message}`,
					)
				})
				.finally(() => {
					console.log(`[TerminalManager Test] Proceeding with command execution for terminal ${terminalInfo.id}.`)
					const existingProcess = this.processes.get(terminalInfo.id)
					if (existingProcess && existingProcess.waitForShellIntegration) {
						existingProcess.waitForShellIntegration = false
						existingProcess.run(terminalInfo.terminal, command)
					}
				})
		}

		return mergePromise(process, promise)
	}

	async getOrCreateTerminal(cwd: string): Promise<TerminalInfo> {
		const terminals = TerminalRegistry.getAllTerminals()
		const expectedShellPath =
			this.defaultTerminalProfile !== "default" ? getShellForProfile(this.defaultTerminalProfile) : undefined

		// Find available terminal from our pool first (created for this task)
		const matchingTerminal = terminals.find((t) => {
			if (t.busy) {
				return false
			}
			// Check if shell path matches current configuration
			if (t.shellPath !== expectedShellPath) {
				return false
			}
			const terminalCwd = t.terminal.shellIntegration?.cwd // one of cline's commands could have changed the cwd of the terminal
			if (!terminalCwd) {
				return false
			}
			return arePathsEqual(vscode.Uri.file(cwd).fsPath, terminalCwd.fsPath)
		})
		if (matchingTerminal) {
			this.terminalIds.add(matchingTerminal.id)
			return matchingTerminal
		}

		// If no non-busy terminal in the current working dir exists and terminal reuse is enabled, try to find any non-busy terminal regardless of CWD
		if (this.terminalReuseEnabled) {
			const availableTerminal = terminals.find((t) => !t.busy && t.shellPath === expectedShellPath)
			if (availableTerminal) {
				// Set up promise and tracking for CWD change
				const cwdPromise = new Promise<void>((resolve, reject) => {
					availableTerminal.pendingCwdChange = cwd
					availableTerminal.cwdResolved = { resolve, reject }
				})

				// Navigate back to the desired directory
				await this.runCommand(availableTerminal, `cd "${cwd}"`)

				// Either resolve immediately if CWD already updated or wait for event/timeout
				if (this.isCwdMatchingExpected(availableTerminal)) {
					if (availableTerminal.cwdResolved) {
						availableTerminal.cwdResolved.resolve()
					}
					availableTerminal.pendingCwdChange = undefined
					availableTerminal.cwdResolved = undefined
				} else {
					try {
						// Wait with a timeout for state change event to resolve
						await Promise.race([
							cwdPromise,
							new Promise<void>((_, reject) =>
								setTimeout(() => reject(new Error(`CWD timeout: Failed to update to ${cwd}`)), 1000),
							),
						])
					} catch (err) {
						// Clear pending state on timeout
						availableTerminal.pendingCwdChange = undefined
						availableTerminal.cwdResolved = undefined
					}
				}
				this.terminalIds.add(availableTerminal.id)
				return availableTerminal
			}
		}

		// If all terminals are busy or don't match shell profile, create a new one with the configured shell
		const newTerminalInfo = TerminalRegistry.createTerminal(cwd, expectedShellPath)
		this.terminalIds.add(newTerminalInfo.id)
		return newTerminalInfo
	}

	getTerminals(busy: boolean): { id: number; lastCommand: string }[] {
		return Array.from(this.terminalIds)
			.map((id) => TerminalRegistry.getTerminal(id))
			.filter((t): t is TerminalInfo => t !== undefined && t.busy === busy)
			.map((t) => ({ id: t.id, lastCommand: t.lastCommand }))
	}

	getUnretrievedOutput(terminalId: number): string {
		if (!this.terminalIds.has(terminalId)) {
			return ""
		}
		const process = this.processes.get(terminalId)
		return process ? process.getUnretrievedOutput() : ""
	}

	isProcessHot(terminalId: number): boolean {
		const process = this.processes.get(terminalId)
		return process ? process.isHot : false
	}

	disposeAll() {
		// for (const info of this.terminals) {
		// 	//info.terminal.dispose() // dont want to dispose terminals when task is aborted
		// }
		this.terminalIds.clear()
		this.processes.clear()
		this.disposables.forEach((disposable) => disposable.dispose())
		this.disposables = []
	}

	setShellIntegrationTimeout(timeout: number): void {
		this.shellIntegrationTimeout = timeout
	}

	setTerminalReuseEnabled(enabled: boolean): void {
		this.terminalReuseEnabled = enabled
	}

<<<<<<< HEAD
	setTerminalOutputLineLimit(limit: number): void {
		this.terminalOutputLineLimit = limit
	}

	public processOutput(outputLines: string[]): string {
		if (outputLines.length > this.terminalOutputLineLimit) {
			const halfLimit = Math.floor(this.terminalOutputLineLimit / 2)
			const start = outputLines.slice(0, halfLimit)
			const end = outputLines.slice(outputLines.length - halfLimit)
			return `${start.join("\n")}\n... (output truncated) ...\n${end.join("\n")}`.trim()
		}
		return outputLines.join("\n").trim()
=======
	setDefaultTerminalProfile(profileId: string): { closedCount: number; busyTerminals: TerminalInfo[] } {
		// Only handle terminal change if profile actually changed
		if (this.defaultTerminalProfile === profileId) {
			return { closedCount: 0, busyTerminals: [] }
		}

		const oldProfileId = this.defaultTerminalProfile
		this.defaultTerminalProfile = profileId

		// Get the shell path for the new profile
		const newShellPath = profileId !== "default" ? getShellForProfile(profileId) : undefined

		// Handle terminal management for the profile change
		const result = this.handleTerminalProfileChange(newShellPath)

		// Update lastActive for any remaining terminals
		const allTerminals = TerminalRegistry.getAllTerminals()
		allTerminals.forEach((terminal) => {
			if (terminal.shellPath !== newShellPath) {
				TerminalRegistry.updateTerminal(terminal.id, { lastActive: Date.now() })
			}
		})

		return result
	}

	/**
	 * Filters terminals based on a provided criteria function
	 * @param filterFn Function that accepts TerminalInfo and returns boolean
	 * @returns Array of terminals that match the criteria
	 */
	filterTerminals(filterFn: (terminal: TerminalInfo) => boolean): TerminalInfo[] {
		const terminals = TerminalRegistry.getAllTerminals()
		return terminals.filter(filterFn)
	}

	/**
	 * Closes terminals that match the provided criteria
	 * @param filterFn Function that accepts TerminalInfo and returns boolean for terminals to close
	 * @param force If true, closes even busy terminals (with warning)
	 * @returns Number of terminals closed
	 */
	closeTerminals(filterFn: (terminal: TerminalInfo) => boolean, force: boolean = false): number {
		const terminalsToClose = this.filterTerminals(filterFn)
		let closedCount = 0

		for (const terminalInfo of terminalsToClose) {
			// Skip busy terminals unless force is true
			if (terminalInfo.busy && !force) {
				continue
			}

			// Remove from our tracking
			if (this.terminalIds.has(terminalInfo.id)) {
				this.terminalIds.delete(terminalInfo.id)
			}
			this.processes.delete(terminalInfo.id)

			// Dispose the actual terminal
			terminalInfo.terminal.dispose()

			// Remove from registry
			TerminalRegistry.removeTerminal(terminalInfo.id)

			closedCount++
		}

		return closedCount
	}

	/**
	 * Handles terminal management when the terminal profile changes
	 * @param newShellPath New shell path to use
	 * @returns Object with information about closed terminals and remaining busy terminals
	 */
	handleTerminalProfileChange(newShellPath: string | undefined): {
		closedCount: number
		busyTerminals: TerminalInfo[]
	} {
		// Close non-busy terminals with different shell path
		const closedCount = this.closeTerminals((terminal) => !terminal.busy && terminal.shellPath !== newShellPath, false)

		// Get remaining busy terminals with different shell path
		const busyTerminals = this.filterTerminals((terminal) => terminal.busy && terminal.shellPath !== newShellPath)

		return {
			closedCount,
			busyTerminals,
		}
	}

	/**
	 * Forces closure of all terminals (including busy ones)
	 * @returns Number of terminals closed
	 */
	closeAllTerminals(): number {
		return this.closeTerminals(() => true, true)
>>>>>>> ec26a912
	}
}<|MERGE_RESOLUTION|>--- conflicted
+++ resolved
@@ -96,11 +96,8 @@
 	private disposables: vscode.Disposable[] = []
 	private shellIntegrationTimeout: number = 4000
 	private terminalReuseEnabled: boolean = true
-<<<<<<< HEAD
 	private terminalOutputLineLimit: number = 500
-=======
 	private defaultTerminalProfile: string = "default"
->>>>>>> ec26a912
 
 	constructor() {
 		let disposable: vscode.Disposable | undefined
@@ -331,7 +328,6 @@
 		this.terminalReuseEnabled = enabled
 	}
 
-<<<<<<< HEAD
 	setTerminalOutputLineLimit(limit: number): void {
 		this.terminalOutputLineLimit = limit
 	}
@@ -344,7 +340,8 @@
 			return `${start.join("\n")}\n... (output truncated) ...\n${end.join("\n")}`.trim()
 		}
 		return outputLines.join("\n").trim()
-=======
+  }
+
 	setDefaultTerminalProfile(profileId: string): { closedCount: number; busyTerminals: TerminalInfo[] } {
 		// Only handle terminal change if profile actually changed
 		if (this.defaultTerminalProfile === profileId) {
@@ -442,6 +439,5 @@
 	 */
 	closeAllTerminals(): number {
 		return this.closeTerminals(() => true, true)
->>>>>>> ec26a912
 	}
 }