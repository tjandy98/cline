function escapeXml(text: string): string {
  // Anything that could be interpreted as markup has to be entity-encoded
  return text
    .replace(/&/g, '&amp;')
    .replace(/</g, '&lt;')
    .replace(/>/g, '&gt;');
}

export interface ToolDefinition {
  name: string;
  description?: string;
  descriptionForAgent?: string;
  inputSchema: {
    type: string;
    properties: Record<string, any>;
    required?: string[];
    [key: string]: any;
  };
}

/**
 * Converts a single tool definition (JSON schema) to the <function> tag format.
 * This is for *defining* the tool, not calling it.
 * @param toolDef The tool definition object
 * @returns The tool definition as a JSON string wrapped in <function> tags
 */
export function toolDefinitionToAntmlDefinition(
  toolDef: ToolDefinition
): string {
  // Restructure the parameters object to match the expected order
  const { type, properties, required, ...rest } = toolDef.inputSchema;
  const parameters = {
    properties,
    required,
    type,
    ...rest
  };

  const functionDef = {
    description: toolDef.descriptionForAgent || toolDef.description || '',
    name: toolDef.name,
    parameters,
  };

  // 1. Create a custom JSON string with the exact format we want
  let rawJson = `{"description": "${functionDef.description}", "name": "${functionDef.name}", "parameters": {`;
  
  // Add properties
  rawJson += `"properties": {`;
  const propEntries = Object.entries(parameters.properties);
  propEntries.forEach(([propName, propDef], index) => {
    rawJson += `"${propName}": {`;
    rawJson += `"description": "${(propDef as any).description || ''}", `;
    rawJson += `"type": "${(propDef as any).type || 'string'}"`;
    rawJson += `}`;
    if (index < propEntries.length - 1) { 
		rawJson += ', ';
	}
  });
  rawJson += `}, `;
  
  // Add required
  rawJson += `"required": ${JSON.stringify(parameters.required || [])}, `;
  
  // Add type
  rawJson += `"type": "object"`;
  
  // Close parameters and the whole object
  rawJson += `}}`;

  // 2.  Escape <, > and & so the JSON can sit INSIDE the XML tag safely.
  //     (Quotes don’t need escaping - they’re not markup.)
  const safeJson = escapeXml(rawJson);

  // 3.  Return wrapped in <function> tags
  return `<function>${safeJson}</function>`;
}

/**
 * Converts multiple tool definitions to the complete <functions> block.
 * This is for *defining* the tools.
 * @param toolDefs Array of tool definition objects
 * @returns Complete <functions> block with all tool definitions
 */
export function toolDefinitionsToAntmlDefinitions(
  toolDefs: ToolDefinition[]
): string {
  const functionTags = toolDefs.map(toolDefinitionToAntmlDefinition);
  return `Here are the functions available in JSONSchema format:
<functions>
${functionTags.join('\n')}
</functions>`;
}

/**
 * Creates an example of an ANTML tool call for a given tool definition.
 * This is for *calling* a tool.
 * @param toolDef The tool definition object
 * @param exampleValues Optional example values for parameters
 * @returns Example ANTML function call string
 */
export function toolDefinitionToAntmlCallExample(
  toolDef: ToolDefinition,
  exampleValues: Record<string, any> = {}
): string {
  const props = toolDef.inputSchema.properties ?? {};

  const paramLines = Object.keys(props).length
    ? Object.entries(props)
        .map(([name]) => {
          const value = exampleValues[name] ?? `$${name.toUpperCase()}`; // placeholder
          // Don't escape XML here - the example should show raw format
          return `<parameter name="${name}">${value}</parameter>`;
        })
        .join('\n')
    : '';

  // Only include one invoke block
  return [
    '<function_calls>',
    `<invoke name="${toolDef.name}">`,
    paramLines,
    '</invoke>',
    '</function_calls>',
  ]
    .filter(Boolean)
    .join('\n');
}

/**
 * Creates a complete system prompt section for tools in ANTML format,
 * including instructions and tool definitions.
 * @param toolDefs Array of tool definition objects
 * @param includeInstructions Whether to include the standard tool calling instructions
 * @returns Complete system prompt section for ANTML tools
 */
export function createAntmlToolPrompt(
  toolDefs: ToolDefinition[],
  includeInstructions = true,
  systemPrompt = ''
): string {
  if (toolDefs.length === 0) {
    if (!includeInstructions) {
<<<<<<< HEAD
      return '';
    }
    
=======
		return '';
	}

>>>>>>> cc9fc9bd
    const noToolsMessage = [
      "In this environment you have access to a set of tools you can use to answer the user's question.",
      'You can invoke functions by writing a "<function_calls>" block like the following as part of your reply to the user:',
      '<function_calls>',
      '<invoke name="$FUNCTION_NAME">',
      '<parameter name="$PARAMETER_NAME">$PARAMETER_VALUE</parameter>',
      '...',
      '</invoke>',
      '</function_calls>',
      '',
      'String and scalar parameters should be specified as is, while lists and objects should use JSON format.',
      '',
      'However, no tools are currently available.',
    ].join('\n');

    return noToolsMessage;
  }

  let prompt = '';

  if (includeInstructions) {
    const instructionLines = [
      "In this environment you have access to a set of tools you can use to answer the user's question.",
      'You can invoke functions by writing a "<function_calls>" block like the following as part of your reply to the user:',
      '<function_calls>',
      '<invoke name="$FUNCTION_NAME">',
      '<parameter name="$PARAMETER_NAME">$PARAMETER_VALUE</parameter>',
      '...',
      '</invoke>',
      '</function_calls>',
      '',
      'String and scalar parameters should be specified as is, while lists and objects should use JSON format.',
      '',
    ];
    prompt += instructionLines.join('\n');
  }

  prompt += toolDefinitionsToAntmlDefinitions(toolDefs);

  if (includeInstructions) {
    const closingInstructions = [
      '',
      '',
      systemPrompt,
      '',
      '',
      "Answer the user's request using the relevant tool(s), if they are available. Check that all the required parameters for each tool call are provided or can reasonably be inferred from context. IF there are no relevant tools or there are missing values for required parameters, ask the user to supply these values; otherwise proceed with the tool calls. If the user provides a specific value for a parameter (for example provided in quotes), make sure to use that value EXACTLY. DO NOT make up values for or ask about optional parameters. Carefully analyze descriptive terms in the request as they may indicate required parameter values that should be included even if not explicitly quoted.",
    ];
    prompt += closingInstructions.join('\n');
  }

  return prompt; // Don't trim - preserve exact formatting
}

// --- SimpleXML Functions (Cline's internal format) ---

/**
 * Converts a single tool definition to the SimpleXML format
 * as used by Cline's current system prompts for non-ANTML models.
 * @param toolDef The tool definition object
 * @returns The tool definition formatted for SimpleXML usage
 */
export function toolDefinitionToSimpleXml(toolDef: ToolDefinition): string {
  const description = toolDef.descriptionForAgent || toolDef.description || '';
  const properties = toolDef.inputSchema.properties || {};
  const required = toolDef.inputSchema.required || [];

  let parameterDocs = '';
  if (Object.keys(properties).length > 0) {
    parameterDocs = 'Parameters:\n';
    for (const [paramName, paramDef] of Object.entries(properties)) {
      const isRequired = required.includes(paramName);
      const requiredText = isRequired ? '(required)' : '(optional)';
      const paramDescription =
        (paramDef as any).description || 'No description.';
      parameterDocs += `- ${paramName}: ${requiredText} ${paramDescription}\n`;
    }
  }

  const exampleParams = Object.keys(properties)
    .map(paramName => `<${paramName}>${paramName} value here</${paramName}>`)
    .join('\n');

  const usageExample = `Usage:
<${toolDef.name}>
${exampleParams.length > 0 ? exampleParams + '\n' : ''}</${toolDef.name}>`;

  return `## ${toolDef.name}
Description: ${description}
${parameterDocs.trim()}
${usageExample}`;
}

/**
 * Converts multiple tool definitions to the complete SimpleXML format.
 * @param toolDefs Array of tool definition objects
 * @returns Complete tools documentation in SimpleXML format
 */
export function toolDefinitionsToSimpleXml(toolDefs: ToolDefinition[]): string {
  const toolDocs = toolDefs.map(toolDef => toolDefinitionToSimpleXml(toolDef));
  return `# Tools

${toolDocs.join('\n\n')}`;
}

/**
 * Creates a complete system prompt section for tools in SimpleXML format.
 * @param toolDefs Array of tool definition objects
 * @param includeInstructions Whether to include the standard tool calling instructions
 * @returns Complete system prompt section for SimpleXML tools
 */
export function createSimpleXmlToolPrompt(
  toolDefs: ToolDefinition[],
  includeInstructions: boolean = true
): string {
  if (toolDefs.length === 0) {
    return '';
  }

  let prompt = '';

  if (includeInstructions) {
    prompt += `TOOL USE

You have access to a set of tools that are executed upon the user's approval. You can use one tool per message, and will receive the result of that tool use in the user's response. You use tools step-by-step to accomplish a given task, with each tool use informed by the result of the previous tool use.

# Tool Use Formatting

Tool use is formatted using XML-style tags. The tool name is enclosed in opening and closing tags, and each parameter is similarly enclosed within its own set of tags. Here's the structure:

<tool_name>
<parameter1_name>value1</parameter1_name>
<parameter2_name>value2</parameter2_name>
...
</tool_name>

For example:

<read_file>
<path>src/main.js</path>
</read_file>

Always adhere to this format for the tool use to ensure proper parsing and execution.
`;
  }

  prompt += toolDefinitionsToSimpleXml(toolDefs);

  if (includeInstructions) {
    prompt += `

# Tool Use Guidelines

1. Choose the most appropriate tool based on the task and the tool descriptions provided.
2. If multiple actions are needed, use one tool at a time per message to accomplish the task iteratively.
3. Formulate your tool use using the XML format specified for each tool.
4. After each tool use, the user will respond with the result of that tool use.
5. ALWAYS wait for user confirmation after each tool use before proceeding.`;
  }
  return prompt.trimEnd();
}<|MERGE_RESOLUTION|>--- conflicted
+++ resolved
@@ -141,15 +141,9 @@
 ): string {
   if (toolDefs.length === 0) {
     if (!includeInstructions) {
-<<<<<<< HEAD
       return '';
     }
     
-=======
-		return '';
-	}
-
->>>>>>> cc9fc9bd
     const noToolsMessage = [
       "In this environment you have access to a set of tools you can use to answer the user's question.",
       'You can invoke functions by writing a "<function_calls>" block like the following as part of your reply to the user:',
