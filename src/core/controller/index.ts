--- conflicted
+++ resolved
@@ -204,28 +204,7 @@
 				await this.setUserInfo(message.user || undefined)
 				await this.postStateToWebview()
 				break
-<<<<<<< HEAD
-			case "newTask":
-				// Code that should run in response to the hello message command
-				//vscode.window.showInformationMessage(message.text!)
-
-				// Send a message to our webview.
-				// You can send any JSON serializable data.
-				// Could also do this in extension .ts
-				//this.postMessageToWebview({ type: "text", text: `Extension: ${Date.now()}` })
-				// initializing new instance of Cline will make sure that any agentically running promises in old instance don't affect our new task. this essentially creates a fresh slate for the new task
-				await this.initTask(message.text, message.images, message.files)
-=======
-			case "apiConfiguration":
-				if (message.apiConfiguration) {
-					await updateApiConfiguration(this.context, message.apiConfiguration)
-					if (this.task) {
-						this.task.api = buildApiHandler(message.apiConfiguration)
-					}
-				}
-				await this.postStateToWebview()
->>>>>>> 9702d1a6
-				break
+
 			case "fetchUserCreditsData": {
 				await this.fetchUserCreditsData()
 				break
