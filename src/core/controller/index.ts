--- conflicted
+++ resolved
@@ -255,32 +255,7 @@
 
 			// 	break
 			// }
-<<<<<<< HEAD
-			case "toggleWorkflow": {
-				const { workflowPath, enabled, isGlobal } = message
-				if (workflowPath && typeof enabled === "boolean" && typeof isGlobal === "boolean") {
-					if (isGlobal) {
-						const globalWorkflowToggles =
-							((await getGlobalState(this.context, "globalWorkflowToggles")) as ClineRulesToggles) || {}
-						globalWorkflowToggles[workflowPath] = enabled
-						await updateGlobalState(this.context, "globalWorkflowToggles", globalWorkflowToggles)
-						await this.postStateToWebview()
-					} else {
-						const toggles = ((await getWorkspaceState(this.context, "workflowToggles")) as ClineRulesToggles) || {}
-						toggles[workflowPath] = enabled
-						await updateWorkspaceState(this.context, "workflowToggles", toggles)
-						await this.postStateToWebview()
-					}
-				}
-				break
-			}
-
-=======
-			case "fetchLatestMcpServersFromHub": {
-				this.mcpHub?.sendLatestMcpServers()
-				break
-			}
->>>>>>> fd854734
+
 			// telemetry
 			case "telemetrySetting": {
 				if (message.telemetrySetting) {
