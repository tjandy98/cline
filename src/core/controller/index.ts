--- conflicted
+++ resolved
@@ -394,46 +394,6 @@
 
 			// 	break
 			// }
-<<<<<<< HEAD
-
-			case "toggleClineRule": {
-				const { isGlobal, rulePath, enabled } = message
-				if (rulePath && typeof enabled === "boolean" && typeof isGlobal === "boolean") {
-					if (isGlobal) {
-						const toggles =
-							((await getGlobalState(this.context, "globalClineRulesToggles")) as ClineRulesToggles) || {}
-						toggles[rulePath] = enabled
-						await updateGlobalState(this.context, "globalClineRulesToggles", toggles)
-					} else {
-						const toggles =
-							((await getWorkspaceState(this.context, "localClineRulesToggles")) as ClineRulesToggles) || {}
-						toggles[rulePath] = enabled
-						await updateWorkspaceState(this.context, "localClineRulesToggles", toggles)
-					}
-					await this.postStateToWebview()
-				} else {
-					console.error("toggleClineRule: Missing or invalid parameters", {
-						rulePath,
-						isGlobal: typeof isGlobal === "boolean" ? isGlobal : `Invalid: ${typeof isGlobal}`,
-						enabled: typeof enabled === "boolean" ? enabled : `Invalid: ${typeof enabled}`,
-					})
-=======
-			case "toggleToolAutoApprove": {
-				try {
-					await this.mcpHub?.toggleToolAutoApprove(message.serverName!, message.toolNames!, message.autoApprove!)
-				} catch (error) {
-					if (message.toolNames?.length === 1) {
-						console.error(
-							`Failed to toggle auto-approve for server ${message.serverName} with tool ${message.toolNames[0]}:`,
-							error,
-						)
-					} else {
-						console.error(`Failed to toggle auto-approve tools for server ${message.serverName}:`, error)
-					}
->>>>>>> 7a24c101
-				}
-				break
-			}
 			case "toggleWindsurfRule": {
 				const { rulePath, enabled } = message
 				if (rulePath && typeof enabled === "boolean") {
