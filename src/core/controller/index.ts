import { Anthropic } from "@anthropic-ai/sdk"
import axios from "axios"

import fs from "fs/promises"
import { setTimeout as setTimeoutPromise } from "node:timers/promises"
import pWaitFor from "p-wait-for"
import * as path from "path"
import * as vscode from "vscode"
import { handleGrpcRequest, handleGrpcRequestCancel } from "./grpc-handler"
import { handleModelsServiceRequest } from "./models"
import { EmptyRequest } from "@shared/proto/common"
import { buildApiHandler } from "@api/index"
import { cleanupLegacyCheckpoints } from "@integrations/checkpoints/CheckpointMigration"
import { downloadTask } from "@integrations/misc/export-markdown"
import { fetchOpenGraphData } from "@integrations/misc/link-preview"
import { handleFileServiceRequest } from "./file"
import { getTheme } from "@integrations/theme/getTheme"
import WorkspaceTracker from "@integrations/workspace/WorkspaceTracker"
import { ClineAccountService } from "@services/account/ClineAccountService"
import { BrowserSession } from "@services/browser/BrowserSession"
import { McpHub } from "@services/mcp/McpHub"
import { telemetryService } from "@/services/posthog/telemetry/TelemetryService"
import { ApiProvider, ModelInfo } from "@shared/api"
import { ChatContent } from "@shared/ChatContent"
import { ChatSettings } from "@shared/ChatSettings"
import { ExtensionMessage, ExtensionState, Platform } from "@shared/ExtensionMessage"
import { HistoryItem } from "@shared/HistoryItem"
import { McpDownloadResponse, McpMarketplaceCatalog, McpServer } from "@shared/mcp"
import { TelemetrySetting } from "@shared/TelemetrySetting"
import { WebviewMessage } from "@shared/WebviewMessage"
import { fileExistsAtPath } from "@utils/fs"
import { getWorkingState } from "@utils/git"
import { extractCommitMessage } from "@integrations/git/commit-message-generator"
import { getTotalTasksSize } from "@utils/storage"
import {
	ensureMcpServersDirectoryExists,
	ensureSettingsDirectoryExists,
	GlobalFileNames,
	ensureWorkflowsDirectoryExists,
} from "../storage/disk"
import {
	getAllExtensionState,
	getGlobalState,
	getSecret,
	getWorkspaceState,
	resetExtensionState,
	storeSecret,
	updateApiConfiguration,
	updateGlobalState,
	updateWorkspaceState,
} from "../storage/state"
import { Task, cwd } from "../task"
import { ClineRulesToggles } from "@shared/cline-rules"
import { sendStateUpdate } from "./state/subscribeToState"
import { sendAddToInputEvent } from "./ui/subscribeToAddToInput"
import { sendAuthCallbackEvent } from "./account/subscribeToAuthCallback"
import { sendChatButtonClickedEvent } from "./ui/subscribeToChatButtonClicked"
import { refreshClineRulesToggles } from "@core/context/instructions/user-instructions/cline-rules"
import { refreshExternalRulesToggles } from "@core/context/instructions/user-instructions/external-rules"
import { refreshWorkflowToggles } from "@core/context/instructions/user-instructions/workflows"

/*
https://github.com/microsoft/vscode-webview-ui-toolkit-samples/blob/main/default/weather-webview/src/providers/WeatherViewProvider.ts

https://github.com/KumarVariable/vscode-extension-sidebar-html/blob/master/src/customSidebarViewProvider.ts
*/

export class Controller {
	private postMessage: (message: ExtensionMessage) => Thenable<boolean> | undefined

	private disposables: vscode.Disposable[] = []
	task?: Task
	workspaceTracker: WorkspaceTracker
	mcpHub: McpHub
	accountService: ClineAccountService
	latestAnnouncementId = "may-22-2025_16:11:00" // update to some unique identifier when we add a new announcement

	constructor(
		readonly context: vscode.ExtensionContext,
		private readonly outputChannel: vscode.OutputChannel,
		postMessage: (message: ExtensionMessage) => Thenable<boolean> | undefined,
	) {
		this.outputChannel.appendLine("ClineProvider instantiated")
		this.postMessage = postMessage

		this.workspaceTracker = new WorkspaceTracker((msg) => this.postMessageToWebview(msg))
		this.mcpHub = new McpHub(
			() => ensureMcpServersDirectoryExists(),
			() => ensureSettingsDirectoryExists(this.context),
			(msg) => this.postMessageToWebview(msg),
			this.context.extension?.packageJSON?.version ?? "1.0.0",
		)
		this.accountService = new ClineAccountService(
			(msg) => this.postMessageToWebview(msg),
			async () => {
				const { apiConfiguration } = await this.getStateToPostToWebview()
				return apiConfiguration?.clineApiKey
			},
		)

		// Clean up legacy checkpoints
		cleanupLegacyCheckpoints(this.context.globalStorageUri.fsPath, this.outputChannel).catch((error) => {
			console.error("Failed to cleanup legacy checkpoints:", error)
		})
	}

	/*
	VSCode extensions use the disposable pattern to clean up resources when the sidebar/editor tab is closed by the user or system. This applies to event listening, commands, interacting with the UI, etc.
	- https://vscode-docs.readthedocs.io/en/stable/extensions/patterns-and-principles/
	- https://github.com/microsoft/vscode-extension-samples/blob/main/webview-sample/src/extension.ts
	*/
	async dispose() {
		await this.clearTask()
		while (this.disposables.length) {
			const x = this.disposables.pop()
			if (x) {
				x.dispose()
			}
		}
		this.workspaceTracker.dispose()
		this.mcpHub.dispose()

		console.error("Controller disposed")
	}

	// Auth methods
	async handleSignOut() {
		try {
			await storeSecret(this.context, "clineApiKey", undefined)
			await updateGlobalState(this.context, "userInfo", undefined)
			await updateGlobalState(this.context, "apiProvider", "openrouter")
			await this.postStateToWebview()
			vscode.window.showInformationMessage("Successfully logged out of Cline")
		} catch (error) {
			vscode.window.showErrorMessage("Logout failed")
		}
	}

	async setUserInfo(info?: { displayName: string | null; email: string | null; photoURL: string | null }) {
		await updateGlobalState(this.context, "userInfo", info)
	}

	async initTask(task?: string, images?: string[], files?: string[], historyItem?: HistoryItem) {
		await this.clearTask() // ensures that an existing task doesn't exist before starting a new one, although this shouldn't be possible since user must clear task before starting a new one
		const {
			apiConfiguration,
			customInstructions,
			autoApprovalSettings,
			browserSettings,
			chatSettings,
			shellIntegrationTimeout,
			enableCheckpointsSetting,
			isNewUser,
			taskHistory,
		} = await getAllExtensionState(this.context)

		const NEW_USER_TASK_COUNT_THRESHOLD = 10

		// Check if the user has completed enough tasks to no longer be considered a "new user"
		if (isNewUser && !historyItem && taskHistory && taskHistory.length >= NEW_USER_TASK_COUNT_THRESHOLD) {
			await updateGlobalState(this.context, "isNewUser", false)
			await this.postStateToWebview()
		}

		if (autoApprovalSettings) {
			const updatedAutoApprovalSettings = {
				...autoApprovalSettings,
				version: (autoApprovalSettings.version ?? 1) + 1,
			}
			await updateGlobalState(this.context, "autoApprovalSettings", updatedAutoApprovalSettings)
		}
		this.task = new Task(
			this.context,
			this.mcpHub,
			this.workspaceTracker,
			(historyItem) => this.updateTaskHistory(historyItem),
			() => this.postStateToWebview(),
			(message) => this.postMessageToWebview(message),
			(taskId) => this.reinitExistingTaskFromId(taskId),
			() => this.cancelTask(),
			apiConfiguration,
			autoApprovalSettings,
			browserSettings,
			chatSettings,
			shellIntegrationTimeout,
			enableCheckpointsSetting ?? true,
			customInstructions,
			task,
			images,
			files,
			historyItem,
		)
	}

	async reinitExistingTaskFromId(taskId: string) {
		const history = await this.getTaskWithId(taskId)
		if (history) {
			await this.initTask(undefined, undefined, undefined, history.historyItem)
		}
	}

	// Send any JSON serializable data to the react app
	async postMessageToWebview(message: ExtensionMessage) {
		await this.postMessage(message)
	}

	/**
	 * Sets up an event listener to listen for messages passed from the webview context and
	 * executes code based on the message that is received.
	 *
	 * @param webview A reference to the extension webview
	 */
	async handleWebviewMessage(message: WebviewMessage) {
		switch (message.type) {
			case "authStateChanged":
				await this.setUserInfo(message.user || undefined)
				await this.postStateToWebview()
				break
			case "webviewDidLaunch":
				this.postStateToWebview()
				this.workspaceTracker?.populateFilePaths() // don't await
				getTheme().then((theme) =>
					this.postMessageToWebview({
						type: "theme",
						text: JSON.stringify(theme),
					}),
				)
				// post last cached models in case the call to endpoint fails
				this.readOpenRouterModels().then((openRouterModels) => {
					if (openRouterModels) {
						this.postMessageToWebview({
							type: "openRouterModels",
							openRouterModels,
						})
					}
				})
				// gui relies on model info to be up-to-date to provide the most accurate pricing, so we need to fetch the latest details on launch.
				// we do this for all users since many users switch between api providers and if they were to switch back to openrouter it would be showing outdated model info if we hadn't retrieved the latest at this point
				// (see normalizeApiConfiguration > openrouter)
				// Prefetch marketplace and OpenRouter models

				getGlobalState(this.context, "mcpMarketplaceCatalog").then((mcpMarketplaceCatalog) => {
					if (mcpMarketplaceCatalog) {
						this.postMessageToWebview({
							type: "mcpMarketplaceCatalog",
							mcpMarketplaceCatalog: mcpMarketplaceCatalog as McpMarketplaceCatalog,
						})
					}
				})
				this.silentlyRefreshMcpMarketplace()
				handleModelsServiceRequest(this, "refreshOpenRouterModels", EmptyRequest.create()).then(async (response) => {
					if (response && response.models) {
						// update model info in state (this needs to be done here since we don't want to update state while settings is open, and we may refresh models there)
						const { apiConfiguration } = await getAllExtensionState(this.context)
						if (apiConfiguration.openRouterModelId && response.models[apiConfiguration.openRouterModelId]) {
							await updateGlobalState(
								this.context,
								"openRouterModelInfo",
								response.models[apiConfiguration.openRouterModelId],
							)
							await this.postStateToWebview()
						}
					}
				})
				break
<<<<<<< HEAD
			case "showChatView": {
				await sendChatButtonClickedEvent()
				break
			}
=======
>>>>>>> b38994f1
			case "newTask":
				// Code that should run in response to the hello message command
				//vscode.window.showInformationMessage(message.text!)

				// Send a message to our webview.
				// You can send any JSON serializable data.
				// Could also do this in extension .ts
				//this.postMessageToWebview({ type: "text", text: `Extension: ${Date.now()}` })
				// initializing new instance of Cline will make sure that any agentically running promises in old instance don't affect our new task. this essentially creates a fresh slate for the new task
				await this.initTask(message.text, message.images, message.files)
				break
			case "apiConfiguration":
				if (message.apiConfiguration) {
					await updateApiConfiguration(this.context, message.apiConfiguration)
					if (this.task) {
						this.task.api = buildApiHandler(message.apiConfiguration)
					}
				}
				await this.postStateToWebview()
				break
			case "fetchUserCreditsData": {
				await this.fetchUserCreditsData()
				break
			}
			case "fetchMcpMarketplace": {
				await this.fetchMcpMarketplace(message.bool)
				break
			}
			// case "openMcpMarketplaceServerDetails": {
			// 	if (message.text) {
			// 		const response = await fetch(`https://api.cline.bot/v1/mcp/marketplace/item?mcpId=${message.mcpId}`)
			// 		const details: McpDownloadResponse = await response.json()

			// 		if (details.readmeContent) {
			// 			// Disable markdown preview markers
			// 			const config = vscode.workspace.getConfiguration("markdown")
			// 			await config.update("preview.markEditorSelection", false, true)

			// 			// Create URI with base64 encoded markdown content
			// 			const uri = vscode.Uri.parse(
			// 				`${DIFF_VIEW_URI_SCHEME}:${details.name} README?${Buffer.from(details.readmeContent).toString("base64")}`,
			// 			)

			// 			// close existing
			// 			const tabs = vscode.window.tabGroups.all
			// 				.flatMap((tg) => tg.tabs)
			// 				.filter((tab) => tab.label && tab.label.includes("README") && tab.label.includes("Preview"))
			// 			for (const tab of tabs) {
			// 				await vscode.window.tabGroups.close(tab)
			// 			}

			// 			// Show only the preview
			// 			await vscode.commands.executeCommand("markdown.showPreview", uri, {
			// 				sideBySide: true,
			// 				preserveFocus: true,
			// 			})
			// 		}
			// 	}

			// 	this.postMessageToWebview({ type: "relinquishControl" })

			// 	break
			// }
			case "toggleWorkflow": {
				const { workflowPath, enabled, isGlobal } = message
				if (workflowPath && typeof enabled === "boolean" && typeof isGlobal === "boolean") {
					if (isGlobal) {
						const globalWorkflowToggles =
							((await getGlobalState(this.context, "globalWorkflowToggles")) as ClineRulesToggles) || {}
						globalWorkflowToggles[workflowPath] = enabled
						await updateGlobalState(this.context, "globalWorkflowToggles", globalWorkflowToggles)
						await this.postStateToWebview()
					} else {
						const toggles = ((await getWorkspaceState(this.context, "workflowToggles")) as ClineRulesToggles) || {}
						toggles[workflowPath] = enabled
						await updateWorkspaceState(this.context, "workflowToggles", toggles)
						await this.postStateToWebview()
					}
				}
				break
			}
			case "fetchLatestMcpServersFromHub": {
				this.mcpHub?.sendLatestMcpServers()
				break
			}
			// telemetry
			case "telemetrySetting": {
				if (message.telemetrySetting) {
					await this.updateTelemetrySetting(message.telemetrySetting)
				}
				await this.postStateToWebview()
				break
			}
			case "updateSettings": {
				// api config
				if (message.apiConfiguration) {
					await updateApiConfiguration(this.context, message.apiConfiguration)
					if (this.task) {
						this.task.api = buildApiHandler(message.apiConfiguration)
					}
				}

				// custom instructions
				await this.updateCustomInstructions(message.customInstructionsSetting)

				// telemetry setting
				if (message.telemetrySetting) {
					await this.updateTelemetrySetting(message.telemetrySetting)
				}

				// plan act setting
				await updateGlobalState(this.context, "planActSeparateModelsSetting", message.planActSeparateModelsSetting)

				if (typeof message.enableCheckpointsSetting === "boolean") {
					await updateGlobalState(this.context, "enableCheckpointsSetting", message.enableCheckpointsSetting)
				}

				if (typeof message.mcpMarketplaceEnabled === "boolean") {
					await updateGlobalState(this.context, "mcpMarketplaceEnabled", message.mcpMarketplaceEnabled)
				}

				// chat settings (including preferredLanguage and openAIReasoningEffort)
				if (message.chatSettings) {
					await updateGlobalState(this.context, "chatSettings", message.chatSettings)
					if (this.task) {
						this.task.chatSettings = message.chatSettings
					}
				}

				// after settings are updated, post state to webview
				await this.postStateToWebview()

				await this.postMessageToWebview({ type: "didUpdateSettings" })
				break
			}
			case "clearAllTaskHistory": {
				const answer = await vscode.window.showWarningMessage(
					"What would you like to delete?",
					{ modal: true },
					"Delete All Except Favorites",
					"Delete Everything",
					"Cancel",
				)

				if (answer === "Delete All Except Favorites") {
					await this.deleteNonFavoriteTaskHistory()
					await this.postStateToWebview()
				} else if (answer === "Delete Everything") {
					await this.deleteAllTaskHistory()
					await this.postStateToWebview()
				}
				this.postMessageToWebview({ type: "relinquishControl" })
				break
			}
			case "grpc_request": {
				if (message.grpc_request) {
					await handleGrpcRequest(this, message.grpc_request)
				}
				break
			}
			case "grpc_request_cancel": {
				if (message.grpc_request_cancel) {
					await handleGrpcRequestCancel(this, message.grpc_request_cancel)
				}
				break
			}
			case "executeQuickWin":
				if (message.payload) {
					const { command, title } = message.payload
					this.outputChannel.appendLine(`Received executeQuickWin: command='${command}', title='${title}'`)
					await this.initTask(title)
				}
				break

			// Add more switch case statements here as more webview message commands
			// are created within the webview context (i.e. inside media/main.js)
		}
	}

	async updateTelemetrySetting(telemetrySetting: TelemetrySetting) {
		await updateGlobalState(this.context, "telemetrySetting", telemetrySetting)
		const isOptedIn = telemetrySetting !== "disabled"
		telemetryService.updateTelemetryState(isOptedIn)
	}

	async togglePlanActModeWithChatSettings(chatSettings: ChatSettings, chatContent?: ChatContent) {
		const didSwitchToActMode = chatSettings.mode === "act"

		// Capture mode switch telemetry | Capture regardless of if we know the taskId
		telemetryService.captureModeSwitch(this.task?.taskId ?? "0", chatSettings.mode)

		// Get previous model info that we will revert to after saving current mode api info
		const {
			apiConfiguration,
			previousModeApiProvider: newApiProvider,
			previousModeModelId: newModelId,
			previousModeModelInfo: newModelInfo,
			previousModeVsCodeLmModelSelector: newVsCodeLmModelSelector,
			previousModeThinkingBudgetTokens: newThinkingBudgetTokens,
			previousModeReasoningEffort: newReasoningEffort,
			previousModeAwsBedrockCustomSelected: newAwsBedrockCustomSelected,
			previousModeAwsBedrockCustomModelBaseId: newAwsBedrockCustomModelBaseId,
			planActSeparateModelsSetting,
		} = await getAllExtensionState(this.context)

		const shouldSwitchModel = planActSeparateModelsSetting === true

		if (shouldSwitchModel) {
			// Save the last model used in this mode
			await updateGlobalState(this.context, "previousModeApiProvider", apiConfiguration.apiProvider)
			await updateGlobalState(this.context, "previousModeThinkingBudgetTokens", apiConfiguration.thinkingBudgetTokens)
			await updateGlobalState(this.context, "previousModeReasoningEffort", apiConfiguration.reasoningEffort)
			switch (apiConfiguration.apiProvider) {
				case "anthropic":
				case "vertex":
				case "gemini":
				case "asksage":
				case "openai-native":
				case "qwen":
				case "deepseek":
				case "xai":
					await updateGlobalState(this.context, "previousModeModelId", apiConfiguration.apiModelId)
					break
				case "bedrock":
					await updateGlobalState(this.context, "previousModeModelId", apiConfiguration.apiModelId)
					await updateGlobalState(
						this.context,
						"previousModeAwsBedrockCustomSelected",
						apiConfiguration.awsBedrockCustomSelected,
					)
					await updateGlobalState(
						this.context,
						"previousModeAwsBedrockCustomModelBaseId",
						apiConfiguration.awsBedrockCustomModelBaseId,
					)
					break
				case "openrouter":
				case "cline":
					await updateGlobalState(this.context, "previousModeModelId", apiConfiguration.openRouterModelId)
					await updateGlobalState(this.context, "previousModeModelInfo", apiConfiguration.openRouterModelInfo)
					break
				case "vscode-lm":
					// Important we don't set modelId to this, as it's an object not string (webview expects model id to be a string)
					await updateGlobalState(
						this.context,
						"previousModeVsCodeLmModelSelector",
						apiConfiguration.vsCodeLmModelSelector,
					)
					break
				case "openai":
					await updateGlobalState(this.context, "previousModeModelId", apiConfiguration.openAiModelId)
					await updateGlobalState(this.context, "previousModeModelInfo", apiConfiguration.openAiModelInfo)
					break
				case "ollama":
					await updateGlobalState(this.context, "previousModeModelId", apiConfiguration.ollamaModelId)
					break
				case "lmstudio":
					await updateGlobalState(this.context, "previousModeModelId", apiConfiguration.lmStudioModelId)
					break
				case "litellm":
					await updateGlobalState(this.context, "previousModeModelId", apiConfiguration.liteLlmModelId)
					await updateGlobalState(this.context, "previousModeModelInfo", apiConfiguration.liteLlmModelInfo)
					break
				case "requesty":
					await updateGlobalState(this.context, "previousModeModelId", apiConfiguration.requestyModelId)
					await updateGlobalState(this.context, "previousModeModelInfo", apiConfiguration.requestyModelInfo)
					break
			}

			// Restore the model used in previous mode
			if (
				newApiProvider ||
				newModelId ||
				newThinkingBudgetTokens !== undefined ||
				newReasoningEffort ||
				newVsCodeLmModelSelector
			) {
				await updateGlobalState(this.context, "apiProvider", newApiProvider)
				await updateGlobalState(this.context, "thinkingBudgetTokens", newThinkingBudgetTokens)
				await updateGlobalState(this.context, "reasoningEffort", newReasoningEffort)
				switch (newApiProvider) {
					case "anthropic":
					case "vertex":
					case "gemini":
					case "asksage":
					case "openai-native":
					case "qwen":
					case "deepseek":
					case "xai":
						await updateGlobalState(this.context, "apiModelId", newModelId)
						break
					case "bedrock":
						await updateGlobalState(this.context, "apiModelId", newModelId)
						await updateGlobalState(this.context, "awsBedrockCustomSelected", newAwsBedrockCustomSelected)
						await updateGlobalState(this.context, "awsBedrockCustomModelBaseId", newAwsBedrockCustomModelBaseId)
						break
					case "openrouter":
					case "cline":
						await updateGlobalState(this.context, "openRouterModelId", newModelId)
						await updateGlobalState(this.context, "openRouterModelInfo", newModelInfo)
						break
					case "vscode-lm":
						await updateGlobalState(this.context, "vsCodeLmModelSelector", newVsCodeLmModelSelector)
						break
					case "openai":
						await updateGlobalState(this.context, "openAiModelId", newModelId)
						await updateGlobalState(this.context, "openAiModelInfo", newModelInfo)
						break
					case "ollama":
						await updateGlobalState(this.context, "ollamaModelId", newModelId)
						break
					case "lmstudio":
						await updateGlobalState(this.context, "lmStudioModelId", newModelId)
						break
					case "litellm":
						await updateGlobalState(this.context, "previousModeModelId", apiConfiguration.liteLlmModelId)
						await updateGlobalState(this.context, "previousModeModelInfo", apiConfiguration.liteLlmModelInfo)
						break
					case "requesty":
						await updateGlobalState(this.context, "requestyModelId", newModelId)
						await updateGlobalState(this.context, "requestyModelInfo", newModelInfo)
						break
				}

				if (this.task) {
					const { apiConfiguration: updatedApiConfiguration } = await getAllExtensionState(this.context)
					this.task.api = buildApiHandler(updatedApiConfiguration)
				}
			}
		}

		await updateGlobalState(this.context, "chatSettings", chatSettings)
		await this.postStateToWebview()

		if (this.task) {
			this.task.chatSettings = chatSettings
			if (this.task.isAwaitingPlanResponse && didSwitchToActMode) {
				this.task.didRespondToPlanAskBySwitchingMode = true
				// Use chatContent if provided, otherwise use default message
				await this.task.handleWebviewAskResponse(
					"messageResponse",
					chatContent?.message || "PLAN_MODE_TOGGLE_RESPONSE",
					chatContent?.images || [],
					chatContent?.files || [],
				)
			} else {
				this.cancelTask()
			}
		}
	}

	async cancelTask() {
		if (this.task) {
			const { historyItem } = await this.getTaskWithId(this.task.taskId)
			try {
				await this.task.abortTask()
			} catch (error) {
				console.error("Failed to abort task", error)
			}
			await pWaitFor(
				() =>
					this.task === undefined ||
					this.task.isStreaming === false ||
					this.task.didFinishAbortingStream ||
					this.task.isWaitingForFirstChunk, // if only first chunk is processed, then there's no need to wait for graceful abort (closes edits, browser, etc)
				{
					timeout: 3_000,
				},
			).catch(() => {
				console.error("Failed to abort task")
			})
			if (this.task) {
				// 'abandoned' will prevent this cline instance from affecting future cline instance gui. this may happen if its hanging on a streaming request
				this.task.abandoned = true
			}
			await this.initTask(undefined, undefined, undefined, historyItem) // clears task again, so we need to abortTask manually above
			// await this.postStateToWebview() // new Cline instance will post state when it's ready. having this here sent an empty messages array to webview leading to virtuoso having to reload the entire list
		}
	}

	async updateCustomInstructions(instructions?: string) {
		// User may be clearing the field
		await updateGlobalState(this.context, "customInstructions", instructions || undefined)
		if (this.task) {
			this.task.customInstructions = instructions || undefined
		}
	}

	// Account

	async fetchUserCreditsData() {
		try {
			await Promise.all([
				this.accountService?.fetchBalance(),
				this.accountService?.fetchUsageTransactions(),
				this.accountService?.fetchPaymentTransactions(),
			])
		} catch (error) {
			console.error("Failed to fetch user credits data:", error)
		}
	}

	// Auth

	public async validateAuthState(state: string | null): Promise<boolean> {
		const storedNonce = await getSecret(this.context, "authNonce")
		if (!state || state !== storedNonce) {
			return false
		}
		await storeSecret(this.context, "authNonce", undefined) // Clear after use
		return true
	}

	async handleAuthCallback(customToken: string, apiKey: string) {
		try {
			// Store API key for API calls
			await storeSecret(this.context, "clineApiKey", apiKey)

			// Send custom token to webview for Firebase auth
			await sendAuthCallbackEvent(customToken)

			const clineProvider: ApiProvider = "cline"
			await updateGlobalState(this.context, "apiProvider", clineProvider)

			// Update API configuration with the new provider and API key
			const { apiConfiguration } = await getAllExtensionState(this.context)
			const updatedConfig = {
				...apiConfiguration,
				apiProvider: clineProvider,
				clineApiKey: apiKey,
			}

			if (this.task) {
				this.task.api = buildApiHandler(updatedConfig)
			}

			await this.postStateToWebview()
			// vscode.window.showInformationMessage("Successfully logged in to Cline")
		} catch (error) {
			console.error("Failed to handle auth callback:", error)
			vscode.window.showErrorMessage("Failed to log in to Cline")
			// Even on login failure, we preserve any existing tokens
			// Only clear tokens on explicit logout
		}
	}

	// MCP Marketplace

	private async fetchMcpMarketplaceFromApi(silent: boolean = false): Promise<McpMarketplaceCatalog | undefined> {
		try {
			const response = await axios.get("https://api.cline.bot/v1/mcp/marketplace", {
				headers: {
					"Content-Type": "application/json",
				},
			})

			if (!response.data) {
				throw new Error("Invalid response from MCP marketplace API")
			}

			const catalog: McpMarketplaceCatalog = {
				items: (response.data || []).map((item: any) => ({
					...item,
					githubStars: item.githubStars ?? 0,
					downloadCount: item.downloadCount ?? 0,
					tags: item.tags ?? [],
				})),
			}

			// Store in global state
			await updateGlobalState(this.context, "mcpMarketplaceCatalog", catalog)
			return catalog
		} catch (error) {
			console.error("Failed to fetch MCP marketplace:", error)
			if (!silent) {
				const errorMessage = error instanceof Error ? error.message : "Failed to fetch MCP marketplace"
				await this.postMessageToWebview({
					type: "mcpMarketplaceCatalog",
					error: errorMessage,
				})
				vscode.window.showErrorMessage(errorMessage)
			}
			return undefined
		}
	}

	private async fetchMcpMarketplaceFromApiRPC(silent: boolean = false): Promise<McpMarketplaceCatalog | undefined> {
		try {
			const response = await axios.get("https://api.cline.bot/v1/mcp/marketplace", {
				headers: {
					"Content-Type": "application/json",
					"User-Agent": "cline-vscode-extension",
				},
			})

			if (!response.data) {
				throw new Error("Invalid response from MCP marketplace API")
			}

			const catalog: McpMarketplaceCatalog = {
				items: (response.data || []).map((item: any) => ({
					...item,
					githubStars: item.githubStars ?? 0,
					downloadCount: item.downloadCount ?? 0,
					tags: item.tags ?? [],
				})),
			}

			// Store in global state
			await updateGlobalState(this.context, "mcpMarketplaceCatalog", catalog)
			return catalog
		} catch (error) {
			console.error("Failed to fetch MCP marketplace:", error)
			if (!silent) {
				const errorMessage = error instanceof Error ? error.message : "Failed to fetch MCP marketplace"
				throw new Error(errorMessage)
			}
			return undefined
		}
	}

	async silentlyRefreshMcpMarketplace() {
		try {
			const catalog = await this.fetchMcpMarketplaceFromApi(true)
			if (catalog) {
				await this.postMessageToWebview({
					type: "mcpMarketplaceCatalog",
					mcpMarketplaceCatalog: catalog,
				})
			}
		} catch (error) {
			console.error("Failed to silently refresh MCP marketplace:", error)
		}
	}

	/**
	 * RPC variant that silently refreshes the MCP marketplace catalog and returns the result
	 * Unlike silentlyRefreshMcpMarketplace, this doesn't post a message to the webview
	 * @returns MCP marketplace catalog or undefined if refresh failed
	 */
	async silentlyRefreshMcpMarketplaceRPC() {
		try {
			return await this.fetchMcpMarketplaceFromApiRPC(true)
		} catch (error) {
			console.error("Failed to silently refresh MCP marketplace (RPC):", error)
			return undefined
		}
	}

	private async fetchMcpMarketplace(forceRefresh: boolean = false) {
		try {
			// Check if we have cached data
			const cachedCatalog = (await getGlobalState(this.context, "mcpMarketplaceCatalog")) as
				| McpMarketplaceCatalog
				| undefined
			if (!forceRefresh && cachedCatalog?.items) {
				await this.postMessageToWebview({
					type: "mcpMarketplaceCatalog",
					mcpMarketplaceCatalog: cachedCatalog,
				})
				return
			}

			const catalog = await this.fetchMcpMarketplaceFromApi(false)
			if (catalog) {
				await this.postMessageToWebview({
					type: "mcpMarketplaceCatalog",
					mcpMarketplaceCatalog: catalog,
				})
			}
		} catch (error) {
			console.error("Failed to handle cached MCP marketplace:", error)
			const errorMessage = error instanceof Error ? error.message : "Failed to handle cached MCP marketplace"
			await this.postMessageToWebview({
				type: "mcpMarketplaceCatalog",
				error: errorMessage,
			})
			vscode.window.showErrorMessage(errorMessage)
		}
	}

	// OpenRouter

	async handleOpenRouterCallback(code: string) {
		let apiKey: string
		try {
			const response = await axios.post("https://openrouter.ai/api/v1/auth/keys", { code })
			if (response.data && response.data.key) {
				apiKey = response.data.key
			} else {
				throw new Error("Invalid response from OpenRouter API")
			}
		} catch (error) {
			console.error("Error exchanging code for API key:", error)
			throw error
		}

		const openrouter: ApiProvider = "openrouter"
		await updateGlobalState(this.context, "apiProvider", openrouter)
		await storeSecret(this.context, "openRouterApiKey", apiKey)
		await this.postStateToWebview()
		if (this.task) {
			this.task.api = buildApiHandler({
				apiProvider: openrouter,
				openRouterApiKey: apiKey,
			})
		}
		// await this.postMessageToWebview({ type: "action", action: "settingsButtonClicked" }) // bad ux if user is on welcome
	}

	private async ensureCacheDirectoryExists(): Promise<string> {
		const cacheDir = path.join(this.context.globalStorageUri.fsPath, "cache")
		await fs.mkdir(cacheDir, { recursive: true })
		return cacheDir
	}

	// Read OpenRouter models from disk cache
	async readOpenRouterModels(): Promise<Record<string, ModelInfo> | undefined> {
		const openRouterModelsFilePath = path.join(await this.ensureCacheDirectoryExists(), GlobalFileNames.openRouterModels)
		const fileExists = await fileExistsAtPath(openRouterModelsFilePath)
		if (fileExists) {
			const fileContents = await fs.readFile(openRouterModelsFilePath, "utf8")
			return JSON.parse(fileContents)
		}
		return undefined
	}

	// Context menus and code actions

	getFileMentionFromPath(filePath: string) {
		const cwd = vscode.workspace.workspaceFolders?.map((folder) => folder.uri.fsPath).at(0)
		if (!cwd) {
			return "@/" + filePath
		}
		const relativePath = path.relative(cwd, filePath)
		return "@/" + relativePath
	}

	// 'Add to Cline' context menu in editor and code action
	async addSelectedCodeToChat(code: string, filePath: string, languageId: string, diagnostics?: vscode.Diagnostic[]) {
		// Ensure the sidebar view is visible
		await vscode.commands.executeCommand("claude-dev.SidebarProvider.focus")
		await setTimeoutPromise(100)

		// Post message to webview with the selected code
		const fileMention = this.getFileMentionFromPath(filePath)

		let input = `${fileMention}\n\`\`\`\n${code}\n\`\`\``
		if (diagnostics) {
			const problemsString = this.convertDiagnosticsToProblemsString(diagnostics)
			input += `\nProblems:\n${problemsString}`
		}

		await sendAddToInputEvent(input)

		console.log("addSelectedCodeToChat", code, filePath, languageId)
	}

	// 'Add to Cline' context menu in Terminal
	async addSelectedTerminalOutputToChat(output: string, terminalName: string) {
		// Ensure the sidebar view is visible
		await vscode.commands.executeCommand("claude-dev.SidebarProvider.focus")
		await setTimeoutPromise(100)

		// Post message to webview with the selected terminal output
		// await this.postMessageToWebview({
		//     type: "addSelectedTerminalOutput",
		//     output,
		//     terminalName
		// })

		await sendAddToInputEvent(`Terminal output:\n\`\`\`\n${output}\n\`\`\``)

		console.log("addSelectedTerminalOutputToChat", output, terminalName)
	}

	// 'Fix with Cline' in code actions
	async fixWithCline(code: string, filePath: string, languageId: string, diagnostics: vscode.Diagnostic[]) {
		// Ensure the sidebar view is visible
		await vscode.commands.executeCommand("claude-dev.SidebarProvider.focus")
		await setTimeoutPromise(100)

		const fileMention = this.getFileMentionFromPath(filePath)
		const problemsString = this.convertDiagnosticsToProblemsString(diagnostics)
		await this.initTask(`Fix the following code in ${fileMention}\n\`\`\`\n${code}\n\`\`\`\n\nProblems:\n${problemsString}`)

		console.log("fixWithCline", code, filePath, languageId, diagnostics, problemsString)
	}

	convertDiagnosticsToProblemsString(diagnostics: vscode.Diagnostic[]) {
		let problemsString = ""
		for (const diagnostic of diagnostics) {
			let label: string
			switch (diagnostic.severity) {
				case vscode.DiagnosticSeverity.Error:
					label = "Error"
					break
				case vscode.DiagnosticSeverity.Warning:
					label = "Warning"
					break
				case vscode.DiagnosticSeverity.Information:
					label = "Information"
					break
				case vscode.DiagnosticSeverity.Hint:
					label = "Hint"
					break
				default:
					label = "Diagnostic"
			}
			const line = diagnostic.range.start.line + 1 // VSCode lines are 0-indexed
			const source = diagnostic.source ? `${diagnostic.source} ` : ""
			problemsString += `\n- [${source}${label}] Line ${line}: ${diagnostic.message}`
		}
		problemsString = problemsString.trim()
		return problemsString
	}

	// Task history

	async getTaskWithId(id: string): Promise<{
		historyItem: HistoryItem
		taskDirPath: string
		apiConversationHistoryFilePath: string
		uiMessagesFilePath: string
		contextHistoryFilePath: string
		taskMetadataFilePath: string
		apiConversationHistory: Anthropic.MessageParam[]
	}> {
		const history = ((await getGlobalState(this.context, "taskHistory")) as HistoryItem[] | undefined) || []
		const historyItem = history.find((item) => item.id === id)
		if (historyItem) {
			const taskDirPath = path.join(this.context.globalStorageUri.fsPath, "tasks", id)
			const apiConversationHistoryFilePath = path.join(taskDirPath, GlobalFileNames.apiConversationHistory)
			const uiMessagesFilePath = path.join(taskDirPath, GlobalFileNames.uiMessages)
			const contextHistoryFilePath = path.join(taskDirPath, GlobalFileNames.contextHistory)
			const taskMetadataFilePath = path.join(taskDirPath, GlobalFileNames.taskMetadata)
			const fileExists = await fileExistsAtPath(apiConversationHistoryFilePath)
			if (fileExists) {
				const apiConversationHistory = JSON.parse(await fs.readFile(apiConversationHistoryFilePath, "utf8"))
				return {
					historyItem,
					taskDirPath,
					apiConversationHistoryFilePath,
					uiMessagesFilePath,
					contextHistoryFilePath,
					taskMetadataFilePath,
					apiConversationHistory,
				}
			}
		}
		// if we tried to get a task that doesn't exist, remove it from state
		// FIXME: this seems to happen sometimes when the json file doesn't save to disk for some reason
		await this.deleteTaskFromState(id)
		throw new Error("Task not found")
	}

	async showTaskWithId(id: string) {
		if (id !== this.task?.taskId) {
			// non-current task
			const { historyItem } = await this.getTaskWithId(id)
			await this.initTask(undefined, undefined, undefined, historyItem) // clears existing task
		}
		await sendChatButtonClickedEvent()
	}

	async exportTaskWithId(id: string) {
		const { historyItem, apiConversationHistory } = await this.getTaskWithId(id)
		await downloadTask(historyItem.ts, apiConversationHistory)
	}

	async deleteAllTaskHistory() {
		await this.clearTask()
		await updateGlobalState(this.context, "taskHistory", undefined)
		try {
			// Remove all contents of tasks directory
			const taskDirPath = path.join(this.context.globalStorageUri.fsPath, "tasks")
			if (await fileExistsAtPath(taskDirPath)) {
				await fs.rm(taskDirPath, { recursive: true, force: true })
			}
			// Remove checkpoints directory contents
			const checkpointsDirPath = path.join(this.context.globalStorageUri.fsPath, "checkpoints")
			if (await fileExistsAtPath(checkpointsDirPath)) {
				await fs.rm(checkpointsDirPath, { recursive: true, force: true })
			}
		} catch (error) {
			vscode.window.showErrorMessage(
				`Encountered error while deleting task history, there may be some files left behind. Error: ${error instanceof Error ? error.message : String(error)}`,
			)
		}
		// await this.postStateToWebview()
	}

	async deleteNonFavoriteTaskHistory() {
		await this.clearTask()

		const taskHistory = ((await getGlobalState(this.context, "taskHistory")) as HistoryItem[]) || []
		const favoritedTasks = taskHistory.filter((task) => task.isFavorited === true)

		// If user has no favorited tasks, show a warning message
		if (favoritedTasks.length === 0) {
			vscode.window.showWarningMessage("No favorited tasks found. Please favorite tasks before using this option.")
			await this.postStateToWebview()
			return
		}

		await updateGlobalState(this.context, "taskHistory", favoritedTasks)

		// Delete non-favorited task directories
		try {
			const preserveTaskIds = favoritedTasks.map((task) => task.id)
			const taskDirPath = path.join(this.context.globalStorageUri.fsPath, "tasks")

			if (await fileExistsAtPath(taskDirPath)) {
				const taskDirs = await fs.readdir(taskDirPath)
				for (const taskDir of taskDirs) {
					if (!preserveTaskIds.includes(taskDir)) {
						await fs.rm(path.join(taskDirPath, taskDir), { recursive: true, force: true })
					}
				}
			}
		} catch (error) {
			vscode.window.showErrorMessage(
				`Error deleting task history: ${error instanceof Error ? error.message : String(error)}`,
			)
		}

		await this.postStateToWebview()
	}

	async deleteTaskWithId(id: string) {
		console.info("deleteTaskWithId: ", id)

		try {
			if (id === this.task?.taskId) {
				await this.clearTask()
				console.debug("cleared task")
			}

			const {
				taskDirPath,
				apiConversationHistoryFilePath,
				uiMessagesFilePath,
				contextHistoryFilePath,
				taskMetadataFilePath,
			} = await this.getTaskWithId(id)
			const legacyMessagesFilePath = path.join(taskDirPath, "claude_messages.json")
			const updatedTaskHistory = await this.deleteTaskFromState(id)

			// Delete the task files
			for (const filePath of [
				apiConversationHistoryFilePath,
				uiMessagesFilePath,
				contextHistoryFilePath,
				taskMetadataFilePath,
				legacyMessagesFilePath,
			]) {
				const fileExists = await fileExistsAtPath(filePath)
				if (fileExists) {
					await fs.unlink(filePath)
				}
			}

			await fs.rmdir(taskDirPath) // succeeds if the dir is empty

			if (updatedTaskHistory.length === 0) {
				await this.deleteAllTaskHistory()
			}
		} catch (error) {
			console.debug(`Error deleting task:`, error)
		}

		await this.postStateToWebview()
	}

	async deleteTaskFromState(id: string) {
		// Remove the task from history
		const taskHistory = ((await getGlobalState(this.context, "taskHistory")) as HistoryItem[] | undefined) || []
		const updatedTaskHistory = taskHistory.filter((task) => task.id !== id)
		await updateGlobalState(this.context, "taskHistory", updatedTaskHistory)

		// Notify the webview that the task has been deleted
		await this.postStateToWebview()

		return updatedTaskHistory
	}

	async postStateToWebview() {
		const state = await this.getStateToPostToWebview()
		await sendStateUpdate(state)
	}

	async getStateToPostToWebview(): Promise<ExtensionState> {
		const {
			apiConfiguration,
			lastShownAnnouncementId,
			customInstructions,
			taskHistory,
			autoApprovalSettings,
			browserSettings,
			chatSettings,
			userInfo,
			mcpMarketplaceEnabled,
			telemetrySetting,
			planActSeparateModelsSetting,
			enableCheckpointsSetting,
			globalClineRulesToggles,
			globalWorkflowToggles,
			shellIntegrationTimeout,
			isNewUser,
		} = await getAllExtensionState(this.context)

		const localClineRulesToggles =
			((await getWorkspaceState(this.context, "localClineRulesToggles")) as ClineRulesToggles) || {}

		const localWindsurfRulesToggles =
			((await getWorkspaceState(this.context, "localWindsurfRulesToggles")) as ClineRulesToggles) || {}

		const localCursorRulesToggles =
			((await getWorkspaceState(this.context, "localCursorRulesToggles")) as ClineRulesToggles) || {}

		const localWorkflowToggles = ((await getWorkspaceState(this.context, "workflowToggles")) as ClineRulesToggles) || {}

		return {
			version: this.context.extension?.packageJSON?.version ?? "",
			apiConfiguration,
			customInstructions,
			uriScheme: vscode.env.uriScheme,
			currentTaskItem: this.task?.taskId ? (taskHistory || []).find((item) => item.id === this.task?.taskId) : undefined,
			checkpointTrackerErrorMessage: this.task?.checkpointTrackerErrorMessage,
			clineMessages: this.task?.clineMessages || [],
			taskHistory: (taskHistory || [])
				.filter((item) => item.ts && item.task)
				.sort((a, b) => b.ts - a.ts)
				.slice(0, 100), // for now we're only getting the latest 100 tasks, but a better solution here is to only pass in 3 for recent task history, and then get the full task history on demand when going to the task history view (maybe with pagination?)
			shouldShowAnnouncement: lastShownAnnouncementId !== this.latestAnnouncementId,
			platform: process.platform as Platform,
			autoApprovalSettings,
			browserSettings,
			chatSettings,
			userInfo,
			mcpMarketplaceEnabled,
			telemetrySetting,
			planActSeparateModelsSetting,
			enableCheckpointsSetting: enableCheckpointsSetting ?? true,
			distinctId: telemetryService.distinctId,
			globalClineRulesToggles: globalClineRulesToggles || {},
			localClineRulesToggles: localClineRulesToggles || {},
			localWindsurfRulesToggles: localWindsurfRulesToggles || {},
			localCursorRulesToggles: localCursorRulesToggles || {},
			localWorkflowToggles: localWorkflowToggles || {},
			globalWorkflowToggles: globalWorkflowToggles || {},
			shellIntegrationTimeout,
			isNewUser,
		}
	}

	async clearTask() {
		if (this.task) {
			await telemetryService.sendCollectedEvents(this.task.taskId)
		}
		this.task?.abortTask()
		this.task = undefined // removes reference to it, so once promises end it will be garbage collected
	}

	// Caching mechanism to keep track of webview messages + API conversation history per provider instance

	/*
	Now that we use retainContextWhenHidden, we don't have to store a cache of cline messages in the user's state, but we could to reduce memory footprint in long conversations.

	- We have to be careful of what state is shared between ClineProvider instances since there could be multiple instances of the extension running at once. For example when we cached cline messages using the same key, two instances of the extension could end up using the same key and overwriting each other's messages.
	- Some state does need to be shared between the instances, i.e. the API key--however there doesn't seem to be a good way to notify the other instances that the API key has changed.

	We need to use a unique identifier for each ClineProvider instance's message cache since we could be running several instances of the extension outside of just the sidebar i.e. in editor panels.

	// conversation history to send in API requests

	/*
	It seems that some API messages do not comply with vscode state requirements. Either the Anthropic library is manipulating these values somehow in the backend in a way that's creating cyclic references, or the API returns a function or a Symbol as part of the message content.
	VSCode docs about state: "The value must be JSON-stringifyable ... value — A value. MUST not contain cyclic references."
	For now we'll store the conversation history in memory, and if we need to store in state directly we'd need to do a manual conversion to ensure proper json stringification.
	*/

	// getApiConversationHistory(): Anthropic.MessageParam[] {
	// 	// const history = (await this.getGlobalState(
	// 	// 	this.getApiConversationHistoryStateKey()
	// 	// )) as Anthropic.MessageParam[]
	// 	// return history || []
	// 	return this.apiConversationHistory
	// }

	// setApiConversationHistory(history: Anthropic.MessageParam[] | undefined) {
	// 	// await this.updateGlobalState(this.getApiConversationHistoryStateKey(), history)
	// 	this.apiConversationHistory = history || []
	// }

	// addMessageToApiConversationHistory(message: Anthropic.MessageParam): Anthropic.MessageParam[] {
	// 	// const history = await this.getApiConversationHistory()
	// 	// history.push(message)
	// 	// await this.setApiConversationHistory(history)
	// 	// return history
	// 	this.apiConversationHistory.push(message)
	// 	return this.apiConversationHistory
	// }

	async updateTaskHistory(item: HistoryItem): Promise<HistoryItem[]> {
		const history = ((await getGlobalState(this.context, "taskHistory")) as HistoryItem[]) || []
		const existingItemIndex = history.findIndex((h) => h.id === item.id)
		if (existingItemIndex !== -1) {
			history[existingItemIndex] = item
		} else {
			history.push(item)
		}
		await updateGlobalState(this.context, "taskHistory", history)
		return history
	}

	// private async clearState() {
	// 	this.context.workspaceState.keys().forEach((key) => {
	// 		this.context.workspaceState.update(key, undefined)
	// 	})
	// 	this.context.globalState.keys().forEach((key) => {
	// 		this.context.globalState.update(key, undefined)
	// 	})
	// 	this.context.secrets.delete("apiKey")
	// }

	// secrets

	// Git commit message generation

	async generateGitCommitMessage() {
		try {
			// Check if there's a workspace folder open
			const cwd = vscode.workspace.workspaceFolders?.[0]?.uri.fsPath
			if (!cwd) {
				vscode.window.showErrorMessage("No workspace folder open")
				return
			}

			// Get the git diff
			const gitDiff = await getWorkingState(cwd)
			if (gitDiff === "No changes in working directory") {
				vscode.window.showInformationMessage("No changes in workspace for commit message")
				return
			}

			// Show a progress notification
			await vscode.window.withProgress(
				{
					location: vscode.ProgressLocation.Notification,
					title: "Generating commit message...",
					cancellable: false,
				},
				async (progress, token) => {
					try {
						// Format the git diff into a prompt
						const prompt = `Based on the following git diff, generate a concise and descriptive commit message:

${gitDiff.length > 5000 ? gitDiff.substring(0, 5000) + "\n\n[Diff truncated due to size]" : gitDiff}

The commit message should:
1. Start with a short summary (50-72 characters)
2. Use the imperative mood (e.g., "Add feature" not "Added feature")
3. Describe what was changed and why
4. Be clear and descriptive

Commit message:`

						// Get the current API configuration
						const { apiConfiguration } = await getAllExtensionState(this.context)

						// Build the API handler
						const apiHandler = buildApiHandler(apiConfiguration)

						// Create a system prompt
						const systemPrompt =
							"You are a helpful assistant that generates concise and descriptive git commit messages based on git diffs."

						// Create a message for the API
						const messages = [
							{
								role: "user" as const,
								content: prompt,
							},
						]

						// Call the API directly
						const stream = apiHandler.createMessage(systemPrompt, messages)

						// Collect the response
						let response = ""
						for await (const chunk of stream) {
							if (chunk.type === "text") {
								response += chunk.text
							}
						}

						// Extract the commit message
						const commitMessage = extractCommitMessage(response)

						// Apply the commit message to the Git input box
						if (commitMessage) {
							// Get the Git extension API
							const gitExtension = vscode.extensions.getExtension("vscode.git")?.exports
							if (gitExtension) {
								const api = gitExtension.getAPI(1)
								if (api && api.repositories.length > 0) {
									const repo = api.repositories[0]
									repo.inputBox.value = commitMessage
									vscode.window.showInformationMessage("Commit message generated and applied")
								} else {
									vscode.window.showErrorMessage("No Git repositories found")
								}
							} else {
								vscode.window.showErrorMessage("Git extension not found")
							}
						} else {
							vscode.window.showErrorMessage("Failed to generate commit message")
						}
					} catch (innerError) {
						const innerErrorMessage = innerError instanceof Error ? innerError.message : String(innerError)
						vscode.window.showErrorMessage(`Failed to generate commit message: ${innerErrorMessage}`)
					}
				},
			)
		} catch (error) {
			const errorMessage = error instanceof Error ? error.message : String(error)
			vscode.window.showErrorMessage(`Failed to generate commit message: ${errorMessage}`)
		}
	}

	// dev
}<|MERGE_RESOLUTION|>--- conflicted
+++ resolved
@@ -263,13 +263,6 @@
 					}
 				})
 				break
-<<<<<<< HEAD
-			case "showChatView": {
-				await sendChatButtonClickedEvent()
-				break
-			}
-=======
->>>>>>> b38994f1
 			case "newTask":
 				// Code that should run in response to the hello message command
 				//vscode.window.showInformationMessage(message.text!)
