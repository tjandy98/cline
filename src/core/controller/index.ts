--- conflicted
+++ resolved
@@ -204,23 +204,6 @@
 				await this.setUserInfo(message.user || undefined)
 				await this.postStateToWebview()
 				break
-<<<<<<< HEAD
-			case "apiConfiguration":
-				if (message.apiConfiguration) {
-					await updateApiConfiguration(this.context, message.apiConfiguration)
-					if (this.task) {
-						this.task.api = buildApiHandler(message.apiConfiguration)
-					}
-				}
-				await this.postStateToWebview()
-				break
-=======
-
-			case "fetchUserCreditsData": {
-				await this.fetchUserCreditsData()
-				break
-			}
->>>>>>> 9733ef79
 			case "fetchMcpMarketplace": {
 				await this.fetchMcpMarketplace(message.bool)
 				break
