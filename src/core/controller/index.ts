--- conflicted
+++ resolved
@@ -205,17 +205,6 @@
 	 */
 	async handleWebviewMessage(message: WebviewMessage) {
 		switch (message.type) {
-<<<<<<< HEAD
-			case "authStateChanged":
-				await this.setUserInfo(message.user || undefined)
-				await this.postStateToWebview()
-				break
-=======
-			case "fetchUserCreditsData": {
-				await this.fetchUserCreditsData()
-				break
-			}
->>>>>>> b26997ab
 			case "fetchMcpMarketplace": {
 				await this.fetchMcpMarketplace(message.bool)
 				break
@@ -499,28 +488,6 @@
 		}
 	}
 
-<<<<<<< HEAD
-	async updateCustomInstructions(instructions?: string) {
-		// User may be clearing the field
-		await updateGlobalState(this.context, "customInstructions", instructions || undefined)
-		if (this.task) {
-			this.task.customInstructions = instructions || undefined
-=======
-	// Account
-
-	async fetchUserCreditsData() {
-		try {
-			await Promise.all([
-				this.accountService?.fetchBalance(),
-				this.accountService?.fetchUsageTransactions(),
-				this.accountService?.fetchPaymentTransactions(),
-			])
-		} catch (error) {
-			console.error("Failed to fetch user credits data:", error)
->>>>>>> b26997ab
-		}
-	}
-
 	// Auth
 
 	public async validateAuthState(state: string | null): Promise<boolean> {
