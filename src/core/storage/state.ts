--- conflicted
+++ resolved
@@ -238,11 +238,8 @@
 		mcpResponsesCollapsedRaw,
 		globalWorkflowToggles,
 		terminalReuseEnabled,
-<<<<<<< HEAD
 		terminalOutputLineLimit,
-=======
 		defaultTerminalProfile,
->>>>>>> ec26a912
 	] = await Promise.all([
 		getGlobalState(context, "isNewUser") as Promise<boolean | undefined>,
 		getSecret(context, "apiKey") as Promise<string | undefined>,
@@ -307,11 +304,8 @@
 		getGlobalState(context, "mcpResponsesCollapsed") as Promise<boolean | undefined>,
 		getGlobalState(context, "globalWorkflowToggles") as Promise<ClineRulesToggles | undefined>,
 		getGlobalState(context, "terminalReuseEnabled") as Promise<boolean | undefined>,
-<<<<<<< HEAD
 		getGlobalState(context, "terminalOutputLineLimit") as Promise<number | undefined>,
-=======
 		getGlobalState(context, "defaultTerminalProfile") as Promise<string | undefined>,
->>>>>>> ec26a912
 	])
 
 	const localClineRulesToggles = (await getWorkspaceState(context, "localClineRulesToggles")) as ClineRulesToggles
@@ -509,11 +503,8 @@
 		enableCheckpointsSetting: enableCheckpointsSetting,
 		shellIntegrationTimeout: shellIntegrationTimeout || 4000,
 		terminalReuseEnabled: terminalReuseEnabled ?? true,
-<<<<<<< HEAD
 		terminalOutputLineLimit: terminalOutputLineLimit ?? 500,
-=======
 		defaultTerminalProfile: defaultTerminalProfile ?? "default",
->>>>>>> ec26a912
 		globalWorkflowToggles: globalWorkflowToggles || {},
 	}
 }
