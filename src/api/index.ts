--- conflicted
+++ resolved
@@ -13,11 +13,8 @@
 import { DeepSeekHandler } from "./providers/deepseek"
 import { MistralHandler } from "./providers/mistral"
 import { VsCodeLmHandler } from "./providers/vscode-lm"
-<<<<<<< HEAD
 import { ClineHandler } from "./providers/cline"
-=======
 import { LiteLlmHandler } from "./providers/litellm"
->>>>>>> 3fd01068
 
 export interface ApiHandler {
 	createMessage(systemPrompt: string, messages: Anthropic.Messages.MessageParam[]): ApiStream
@@ -55,13 +52,10 @@
 			return new MistralHandler(options)
 		case "vscode-lm":
 			return new VsCodeLmHandler(options)
-<<<<<<< HEAD
 		case "cline":
 			return new ClineHandler(options)
-=======
 		case "litellm":
 			return new LiteLlmHandler(options)
->>>>>>> 3fd01068
 		default:
 			return new AnthropicHandler(options)
 	}
