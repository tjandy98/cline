import { Anthropic } from "@anthropic-ai/sdk"
import axios from "axios"
import delay from "delay"
import OpenAI from "openai"
import { withRetry } from "../retry"
import { ApiHandler } from "../"
import { ApiHandlerOptions, ModelInfo, openRouterDefaultModelId, openRouterDefaultModelInfo } from "../../shared/api"
import { streamOpenRouterFormatRequest } from "../transform/openrouter-stream"
import { ApiStream } from "../transform/stream"

export class OpenRouterHandler implements ApiHandler {
	private options: ApiHandlerOptions
	private client: OpenAI

	constructor(options: ApiHandlerOptions) {
		this.options = options
		this.client = new OpenAI({
			baseURL: "https://openrouter.ai/api/v1",
			apiKey: this.options.openRouterApiKey,
			defaultHeaders: {
				"HTTP-Referer": "https://cline.bot", // Optional, for including your app on openrouter.ai rankings.
				"X-Title": "Cline", // Optional. Shows in rankings on openrouter.ai.
			},
		})
	}

	@withRetry()
	async *createMessage(systemPrompt: string, messages: Anthropic.Messages.MessageParam[]): ApiStream {
		const model = this.getModel()
<<<<<<< HEAD
		const genId = yield* streamOpenRouterFormatRequest(
			this.client,
			systemPrompt,
			messages,
			model,
			this.options.o3MiniReasoningEffort,
		)
=======

		// Convert Anthropic messages to OpenAI format
		let openAiMessages: OpenAI.Chat.ChatCompletionMessageParam[] = [
			{ role: "system", content: systemPrompt },
			...convertToOpenAiMessages(messages),
		]

		// prompt caching: https://openrouter.ai/docs/prompt-caching
		// this is specifically for claude models (some models may 'support prompt caching' automatically without this)
		switch (model.id) {
			case "anthropic/claude-3.7-sonnet":
			case "anthropic/claude-3.7-sonnet:beta":
			case "anthropic/claude-3.7-sonnet:thinking":
			case "anthropic/claude-3-7-sonnet":
			case "anthropic/claude-3-7-sonnet:beta":
			case "anthropic/claude-3.5-sonnet":
			case "anthropic/claude-3.5-sonnet:beta":
			case "anthropic/claude-3.5-sonnet-20240620":
			case "anthropic/claude-3.5-sonnet-20240620:beta":
			case "anthropic/claude-3-5-haiku":
			case "anthropic/claude-3-5-haiku:beta":
			case "anthropic/claude-3-5-haiku-20241022":
			case "anthropic/claude-3-5-haiku-20241022:beta":
			case "anthropic/claude-3-haiku":
			case "anthropic/claude-3-haiku:beta":
			case "anthropic/claude-3-opus":
			case "anthropic/claude-3-opus:beta":
				openAiMessages[0] = {
					role: "system",
					content: [
						{
							type: "text",
							text: systemPrompt,
							// @ts-ignore-next-line
							cache_control: { type: "ephemeral" },
						},
					],
				}
				// Add cache_control to the last two user messages
				// (note: this works because we only ever add one user message at a time, but if we added multiple we'd need to mark the user message before the last assistant message)
				const lastTwoUserMessages = openAiMessages.filter((msg) => msg.role === "user").slice(-2)
				lastTwoUserMessages.forEach((msg) => {
					if (typeof msg.content === "string") {
						msg.content = [{ type: "text", text: msg.content }]
					}
					if (Array.isArray(msg.content)) {
						// NOTE: this is fine since env details will always be added at the end. but if it weren't there, and the user added a image_url type message, it would pop a text part before it and then move it after to the end.
						let lastTextPart = msg.content.filter((part) => part.type === "text").pop()

						if (!lastTextPart) {
							lastTextPart = { type: "text", text: "..." }
							msg.content.push(lastTextPart)
						}
						// @ts-ignore-next-line
						lastTextPart["cache_control"] = { type: "ephemeral" }
					}
				})
				break
			default:
				break
		}

		// Not sure how openrouter defaults max tokens when no value is provided, but the anthropic api requires this value and since they offer both 4096 and 8192 variants, we should ensure 8192.
		// (models usually default to max tokens allowed)
		let maxTokens: number | undefined
		switch (model.id) {
			case "anthropic/claude-3.7-sonnet":
			case "anthropic/claude-3.7-sonnet:beta":
			case "anthropic/claude-3.7-sonnet:thinking":
			case "anthropic/claude-3-7-sonnet":
			case "anthropic/claude-3-7-sonnet:beta":
			case "anthropic/claude-3.5-sonnet":
			case "anthropic/claude-3.5-sonnet:beta":
			case "anthropic/claude-3.5-sonnet-20240620":
			case "anthropic/claude-3.5-sonnet-20240620:beta":
			case "anthropic/claude-3-5-haiku":
			case "anthropic/claude-3-5-haiku:beta":
			case "anthropic/claude-3-5-haiku-20241022":
			case "anthropic/claude-3-5-haiku-20241022:beta":
				maxTokens = 8_192
				break
		}

		let temperature: number | undefined = 0
		let topP: number | undefined = undefined
		if (this.getModel().id.startsWith("deepseek/deepseek-r1") || this.getModel().id === "perplexity/sonar-reasoning") {
			// Recommended values from DeepSeek
			temperature = 0.7
			topP = 0.95
			openAiMessages = convertToR1Format([{ role: "user", content: systemPrompt }, ...messages])
		}

		let reasoning: { max_tokens: number } | undefined = undefined
		switch (model.id) {
			case "anthropic/claude-3.7-sonnet":
			case "anthropic/claude-3.7-sonnet:beta":
			case "anthropic/claude-3.7-sonnet:thinking":
			case "anthropic/claude-3-7-sonnet":
			case "anthropic/claude-3-7-sonnet:beta":
				let budget_tokens = this.options.thinkingBudgetTokens || 0
				const reasoningOn = budget_tokens !== 0 ? true : false
				if (reasoningOn) {
					temperature = undefined // extended thinking does not support non-1 temperature
					reasoning = { max_tokens: budget_tokens }
				}
				break
		}

		// Removes messages in the middle when close to context window limit. Should not be applied to models that support prompt caching since it would continuously break the cache.
		let shouldApplyMiddleOutTransform = !model.info.supportsPromptCache
		// except for deepseek (which we set supportsPromptCache to true for), where because the context window is so small our truncation algo might miss and we should use openrouter's middle-out transform as a fallback to ensure we don't exceed the context window (FIXME: once we have a more robust token estimator we should not rely on this)
		if (model.id === "deepseek/deepseek-chat") {
			shouldApplyMiddleOutTransform = true
		}

		// @ts-ignore-next-line
		const stream = await this.client.chat.completions.create({
			model: model.id,
			max_tokens: maxTokens,
			temperature: temperature,
			top_p: topP,
			messages: openAiMessages,
			stream: true,
			transforms: shouldApplyMiddleOutTransform ? ["middle-out"] : undefined,
			include_reasoning: true,
			...(model.id === "openai/o3-mini" ? { reasoning_effort: this.options.o3MiniReasoningEffort || "medium" } : {}),
			...(reasoning ? { reasoning } : {}),
		})

		let genId: string | undefined

		for await (const chunk of stream) {
			// openrouter returns an error object instead of the openai sdk throwing an error
			if ("error" in chunk) {
				const error = chunk.error as { message?: string; code?: number }
				console.error(`OpenRouter API Error: ${error?.code} - ${error?.message}`)
				throw new Error(`OpenRouter API Error ${error?.code}: ${error?.message}`)
			}

			if (!genId && chunk.id) {
				genId = chunk.id
			}

			const delta = chunk.choices[0]?.delta
			if (delta?.content) {
				yield {
					type: "text",
					text: delta.content,
				}
			}

			// Reasoning tokens are returned separately from the content
			if ("reasoning" in delta && delta.reasoning) {
				// console.log("reasoning", delta.reasoning)
				yield {
					type: "reasoning",
					// @ts-ignore-next-line
					reasoning: delta.reasoning,
				}

				// if (didStreamThinkTagInReasoning) {
				// 	yield {
				// 		type: "text",
				// 		// @ts-ignore-next-line
				// 		text: delta.reasoning,
				// 	}
				// } else {
				// 	yield {
				// 		type: "reasoning",
				// 		// @ts-ignore-next-line
				// 		text: delta.reasoning,
				// 	}

				// 	// @ts-ignore-next-line
				// 	reasoningResponse += delta.reasoning
				// 	if (reasoningResponse.includes("</think>")) {
				// 		didStreamThinkTagInReasoning = true
				// 		console.log("did hit think tag", reasoningResponse)
				// 	}
				// }
			}
			// if (chunk.usage) {
			// 	yield {
			// 		type: "usage",
			// 		inputTokens: chunk.usage.prompt_tokens || 0,
			// 		outputTokens: chunk.usage.completion_tokens || 0,
			// 	}
			// }
		}
>>>>>>> fcf67349

		if (genId) {
			await delay(500) // FIXME: necessary delay to ensure generation endpoint is ready
			try {
				const generationIterator = this.fetchGenerationDetails(genId)
				const generation = (await generationIterator.next()).value
				// console.log("OpenRouter generation details:", generation)
				yield {
					type: "usage",
					// cacheWriteTokens: 0,
					// cacheReadTokens: 0,
					// openrouter generation endpoint fails often
					inputTokens: generation?.native_tokens_prompt || 0,
					outputTokens: generation?.native_tokens_completion || 0,
					totalCost: generation?.total_cost || 0,
				}
			} catch (error) {
				// ignore if fails
				console.error("Error fetching OpenRouter generation details:", error)
			}
		}
	}

	@withRetry({ maxRetries: 4, baseDelay: 250, maxDelay: 1000, retryAllErrors: true })
	async *fetchGenerationDetails(genId: string) {
		// console.log("Fetching generation details for:", genId)
		try {
			const response = await axios.get(`https://openrouter.ai/api/v1/generation?id=${genId}`, {
				headers: {
					Authorization: `Bearer ${this.options.openRouterApiKey}`,
				},
				timeout: 5_000, // this request hangs sometimes
			})
			yield response.data?.data
		} catch (error) {
			// ignore if fails
			console.error("Error fetching OpenRouter generation details:", error)
			throw error
		}
	}

	getModel(): { id: string; info: ModelInfo } {
		const modelId = this.options.openRouterModelId
		const modelInfo = this.options.openRouterModelInfo
		if (modelId && modelInfo) {
			return { id: modelId, info: modelInfo }
		}
		return { id: openRouterDefaultModelId, info: openRouterDefaultModelInfo }
	}
}<|MERGE_RESOLUTION|>--- conflicted
+++ resolved
@@ -27,205 +27,14 @@
 	@withRetry()
 	async *createMessage(systemPrompt: string, messages: Anthropic.Messages.MessageParam[]): ApiStream {
 		const model = this.getModel()
-<<<<<<< HEAD
 		const genId = yield* streamOpenRouterFormatRequest(
 			this.client,
 			systemPrompt,
 			messages,
 			model,
 			this.options.o3MiniReasoningEffort,
+			this.options.thinkingBudgetTokens,
 		)
-=======
-
-		// Convert Anthropic messages to OpenAI format
-		let openAiMessages: OpenAI.Chat.ChatCompletionMessageParam[] = [
-			{ role: "system", content: systemPrompt },
-			...convertToOpenAiMessages(messages),
-		]
-
-		// prompt caching: https://openrouter.ai/docs/prompt-caching
-		// this is specifically for claude models (some models may 'support prompt caching' automatically without this)
-		switch (model.id) {
-			case "anthropic/claude-3.7-sonnet":
-			case "anthropic/claude-3.7-sonnet:beta":
-			case "anthropic/claude-3.7-sonnet:thinking":
-			case "anthropic/claude-3-7-sonnet":
-			case "anthropic/claude-3-7-sonnet:beta":
-			case "anthropic/claude-3.5-sonnet":
-			case "anthropic/claude-3.5-sonnet:beta":
-			case "anthropic/claude-3.5-sonnet-20240620":
-			case "anthropic/claude-3.5-sonnet-20240620:beta":
-			case "anthropic/claude-3-5-haiku":
-			case "anthropic/claude-3-5-haiku:beta":
-			case "anthropic/claude-3-5-haiku-20241022":
-			case "anthropic/claude-3-5-haiku-20241022:beta":
-			case "anthropic/claude-3-haiku":
-			case "anthropic/claude-3-haiku:beta":
-			case "anthropic/claude-3-opus":
-			case "anthropic/claude-3-opus:beta":
-				openAiMessages[0] = {
-					role: "system",
-					content: [
-						{
-							type: "text",
-							text: systemPrompt,
-							// @ts-ignore-next-line
-							cache_control: { type: "ephemeral" },
-						},
-					],
-				}
-				// Add cache_control to the last two user messages
-				// (note: this works because we only ever add one user message at a time, but if we added multiple we'd need to mark the user message before the last assistant message)
-				const lastTwoUserMessages = openAiMessages.filter((msg) => msg.role === "user").slice(-2)
-				lastTwoUserMessages.forEach((msg) => {
-					if (typeof msg.content === "string") {
-						msg.content = [{ type: "text", text: msg.content }]
-					}
-					if (Array.isArray(msg.content)) {
-						// NOTE: this is fine since env details will always be added at the end. but if it weren't there, and the user added a image_url type message, it would pop a text part before it and then move it after to the end.
-						let lastTextPart = msg.content.filter((part) => part.type === "text").pop()
-
-						if (!lastTextPart) {
-							lastTextPart = { type: "text", text: "..." }
-							msg.content.push(lastTextPart)
-						}
-						// @ts-ignore-next-line
-						lastTextPart["cache_control"] = { type: "ephemeral" }
-					}
-				})
-				break
-			default:
-				break
-		}
-
-		// Not sure how openrouter defaults max tokens when no value is provided, but the anthropic api requires this value and since they offer both 4096 and 8192 variants, we should ensure 8192.
-		// (models usually default to max tokens allowed)
-		let maxTokens: number | undefined
-		switch (model.id) {
-			case "anthropic/claude-3.7-sonnet":
-			case "anthropic/claude-3.7-sonnet:beta":
-			case "anthropic/claude-3.7-sonnet:thinking":
-			case "anthropic/claude-3-7-sonnet":
-			case "anthropic/claude-3-7-sonnet:beta":
-			case "anthropic/claude-3.5-sonnet":
-			case "anthropic/claude-3.5-sonnet:beta":
-			case "anthropic/claude-3.5-sonnet-20240620":
-			case "anthropic/claude-3.5-sonnet-20240620:beta":
-			case "anthropic/claude-3-5-haiku":
-			case "anthropic/claude-3-5-haiku:beta":
-			case "anthropic/claude-3-5-haiku-20241022":
-			case "anthropic/claude-3-5-haiku-20241022:beta":
-				maxTokens = 8_192
-				break
-		}
-
-		let temperature: number | undefined = 0
-		let topP: number | undefined = undefined
-		if (this.getModel().id.startsWith("deepseek/deepseek-r1") || this.getModel().id === "perplexity/sonar-reasoning") {
-			// Recommended values from DeepSeek
-			temperature = 0.7
-			topP = 0.95
-			openAiMessages = convertToR1Format([{ role: "user", content: systemPrompt }, ...messages])
-		}
-
-		let reasoning: { max_tokens: number } | undefined = undefined
-		switch (model.id) {
-			case "anthropic/claude-3.7-sonnet":
-			case "anthropic/claude-3.7-sonnet:beta":
-			case "anthropic/claude-3.7-sonnet:thinking":
-			case "anthropic/claude-3-7-sonnet":
-			case "anthropic/claude-3-7-sonnet:beta":
-				let budget_tokens = this.options.thinkingBudgetTokens || 0
-				const reasoningOn = budget_tokens !== 0 ? true : false
-				if (reasoningOn) {
-					temperature = undefined // extended thinking does not support non-1 temperature
-					reasoning = { max_tokens: budget_tokens }
-				}
-				break
-		}
-
-		// Removes messages in the middle when close to context window limit. Should not be applied to models that support prompt caching since it would continuously break the cache.
-		let shouldApplyMiddleOutTransform = !model.info.supportsPromptCache
-		// except for deepseek (which we set supportsPromptCache to true for), where because the context window is so small our truncation algo might miss and we should use openrouter's middle-out transform as a fallback to ensure we don't exceed the context window (FIXME: once we have a more robust token estimator we should not rely on this)
-		if (model.id === "deepseek/deepseek-chat") {
-			shouldApplyMiddleOutTransform = true
-		}
-
-		// @ts-ignore-next-line
-		const stream = await this.client.chat.completions.create({
-			model: model.id,
-			max_tokens: maxTokens,
-			temperature: temperature,
-			top_p: topP,
-			messages: openAiMessages,
-			stream: true,
-			transforms: shouldApplyMiddleOutTransform ? ["middle-out"] : undefined,
-			include_reasoning: true,
-			...(model.id === "openai/o3-mini" ? { reasoning_effort: this.options.o3MiniReasoningEffort || "medium" } : {}),
-			...(reasoning ? { reasoning } : {}),
-		})
-
-		let genId: string | undefined
-
-		for await (const chunk of stream) {
-			// openrouter returns an error object instead of the openai sdk throwing an error
-			if ("error" in chunk) {
-				const error = chunk.error as { message?: string; code?: number }
-				console.error(`OpenRouter API Error: ${error?.code} - ${error?.message}`)
-				throw new Error(`OpenRouter API Error ${error?.code}: ${error?.message}`)
-			}
-
-			if (!genId && chunk.id) {
-				genId = chunk.id
-			}
-
-			const delta = chunk.choices[0]?.delta
-			if (delta?.content) {
-				yield {
-					type: "text",
-					text: delta.content,
-				}
-			}
-
-			// Reasoning tokens are returned separately from the content
-			if ("reasoning" in delta && delta.reasoning) {
-				// console.log("reasoning", delta.reasoning)
-				yield {
-					type: "reasoning",
-					// @ts-ignore-next-line
-					reasoning: delta.reasoning,
-				}
-
-				// if (didStreamThinkTagInReasoning) {
-				// 	yield {
-				// 		type: "text",
-				// 		// @ts-ignore-next-line
-				// 		text: delta.reasoning,
-				// 	}
-				// } else {
-				// 	yield {
-				// 		type: "reasoning",
-				// 		// @ts-ignore-next-line
-				// 		text: delta.reasoning,
-				// 	}
-
-				// 	// @ts-ignore-next-line
-				// 	reasoningResponse += delta.reasoning
-				// 	if (reasoningResponse.includes("</think>")) {
-				// 		didStreamThinkTagInReasoning = true
-				// 		console.log("did hit think tag", reasoningResponse)
-				// 	}
-				// }
-			}
-			// if (chunk.usage) {
-			// 	yield {
-			// 		type: "usage",
-			// 		inputTokens: chunk.usage.prompt_tokens || 0,
-			// 		outputTokens: chunk.usage.completion_tokens || 0,
-			// 	}
-			// }
-		}
->>>>>>> fcf67349
 
 		if (genId) {
 			await delay(500) // FIXME: necessary delay to ensure generation endpoint is ready
